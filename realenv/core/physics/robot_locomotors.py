from realenv.core.physics.robot_bases import BaseRobot
import numpy as np
import pybullet as p
import os
import gym, gym.spaces
from transforms3d.euler import euler2quat
import transforms3d.quaternions as quat
import realenv.configs as configs
import sys

def quatWXYZ2quatXYZW(wxyz):
	return np.concatenate((wxyz[1:], wxyz[:1]))

def quatXYZW2quatWXYZ(wxyz):
	return np.concatenate((wxyz[-1:], wxyz[:-1]))


class WalkerBase(BaseRobot):
	def __init__(self, 
		filename,  		# robot file name 
		robot_name, 	# robot name
		action_dim, 	# action dimension
		power,
		mode='RGBD',
		obs_dim=None, 	# observation dimension, needed when mode="sensor"
		scale = 1,
		target_pos = [1, 0, 0]
	):
		assert (type(obs_dim) == int or len(obs_dim) == 3), "Observation space needs to be either integer (sensor) or length 3 list (image). Passed in length is {}".format(len(obs_dim))
<<<<<<< HEAD
		if mode == "sensor":
			#obs_dim=[obs_dim, 1]
			pass
		elif mode == "grey":
=======
		if mode == "SENSOR":
			obs_dim=[obs_dim, 1]
		elif mode == "GREY":
>>>>>>> f7f1335a
			obs_dim=[256, 256, 1]
		elif mode == "RGB":
			obs_dim=[256, 256, 3]
		elif mode == "DEPTH":
			obs_dim=[256, 256, 1]
		elif mode == "RGBD":
			obs_dim=[256, 256, 4]
		else:
			print("Environment mode must be RGB/RGBD/DEPTH/SENSOR")
			raise AssertionError()

		BaseRobot.__init__(self, filename, robot_name, action_dim, obs_dim, scale)
		self.mode = mode
		self.power = power
		self.camera_x = 0
		self.walk_target_x = target_pos[0]  # kilometer away
		self.walk_target_y = target_pos[1]
		self.body_xyz=[0,0,0]
		self.eye_offset_orn = euler2quat(0, 0, 0)
		self.action_dim = action_dim
		self.scale = scale

	def robot_specific_reset(self):
		for j in self.ordered_joints:
			j.reset_current_position(self.np_random.uniform(low=-0.1, high=0.1), 0)

		self.feet = [self.parts[f] for f in self.foot_list]
		self.feet_contact = np.array([0.0 for f in self.foot_list], dtype=np.float32)

		self.scene.actor_introduce(self)
		self.initial_z = None

	def reset_base_position(self, enabled):
		if not enabled:
			pass
		pos = self.robot_body.current_position()
		orn = self.robot_body.current_orientation()
		delta_pos = 0.3
		delta_deg = np.pi/6

		print("collision", len(p.getContactPoints(self.robot_body.bodyIndex)))

		while True:
			new_pos = [ pos[0] + self.np_random.uniform(low=-delta_pos, high=delta_pos),
						pos[1] + self.np_random.uniform(low=-delta_pos, high=delta_pos),
						pos[2] + self.np_random.uniform(low=-delta_pos, high=delta_pos)]
			new_orn = quat.qmult(quat.axangle2quat([1, 0, 0], self.np_random.uniform(low=-delta_deg, high=delta_deg)), orn)
			self.robot_body.reset_orientation(new_orn)
			self.robot_body.reset_position(new_pos)
			if (len(p.getContactPoints(self.robot_body.bodyIndex)) == 0):
				break
			print("collision", p.getContactPoints(self.robot_body.bodyIndex))
		

	def apply_action(self, a):
		for n, j in enumerate(self.ordered_joints):
			j.set_motor_torque(self.power * j.power_coef * float(np.clip(a[n], -1, +1)))

	def calc_state(self):
		j = np.array([j.current_relative_position() for j in self.ordered_joints], dtype=np.float32).flatten()
		# even elements [0::2] position, scaled to -1..+1 between limits
		# odd elements  [1::2] angular speed, scaled to show -1..+1
		self.joint_speeds = j[1::2]
		self.joints_at_limit = np.count_nonzero(np.abs(j[0::2]) > 0.99)

		body_pose = self.robot_body.pose()
		parts_xyz = np.array([p.pose().xyz() for p in self.parts.values()]).flatten()
		self.body_xyz = (
		parts_xyz[0::3].mean(), parts_xyz[1::3].mean(), body_pose.xyz()[2])  # torso z is more informative than mean z
		self.body_rpy = body_pose.rpy()
		z = self.body_xyz[2]
		if self.initial_z == None:
			self.initial_z = z
		r, p, yaw = self.body_rpy
		self.walk_target_theta = np.arctan2(self.walk_target_y - self.body_xyz[1],
											self.walk_target_x - self.body_xyz[0])
		self.walk_target_dist = np.linalg.norm(
			[self.walk_target_y - self.body_xyz[1], self.walk_target_x - self.body_xyz[0]])
		angle_to_target = self.walk_target_theta - yaw

		rot_speed = np.array(
			[[np.cos(-yaw), -np.sin(-yaw), 0],
			 [np.sin(-yaw), np.cos(-yaw), 0],
			 [		0,			 0, 1]]
		)
		vx, vy, vz = np.dot(rot_speed, self.robot_body.speed())  # rotate speed back to body point of view

		more = np.array([ z-self.initial_z,
			np.sin(angle_to_target), np.cos(angle_to_target),
			0.3* vx , 0.3* vy , 0.3* vz ,  # 0.3 is just scaling typical speed into -1..+1, no physical sense here
			r, p], dtype=np.float32)
		return np.clip( np.concatenate([more] + [j] + [self.feet_contact]), -5, +5)

	def calc_potential(self):
		# progress in potential field is speed*dt, typical speed is about 2-3 meter per second, this potential will change 2-3 per frame (not per second),
		# all rewards have rew/frame units and close to 1.0
		debugmode=0
		if (debugmode):
			print("calc_potential: self.walk_target_dist")
			print(self.walk_target_dist)
			print("robot position, target position")
			print(self.body_xyz, [self.walk_target_x, self.walk_target_y])
			print("self.scene.dt")
			print(self.scene.dt)
			print("self.scene.frame_skip")
			print(self.scene.frame_skip)
			print("self.scene.timestep")
			print(self.scene.timestep)
		return - self.walk_target_dist / self.scene.dt


class Hopper(WalkerBase):
	foot_list = ["foot"]

	def __init__(self, mode='RGBD'):
		self.model_type = "MJCF"
		self.mjcf_scaling = 1
		WalkerBase.__init__(self, "hopper.xml", "torso", action_dim=3, obs_dim=15, mode=mode, power=0.75)

	def alive_bonus(self, z, pitch):
		return +1 if z > 0.8 and abs(pitch) < 1.0 else -1


class Walker2D(WalkerBase):
	foot_list = ["foot", "foot_left"]

	def __init__(self, mode='RGBD'):
		self.model_type = "MJCF"
		self.mjcf_scaling = 1
		WalkerBase.__init__(self, "walker2d.xml", "torso", action_dim=6, obs_dim=22, mode=mode, power=0.40)

	def alive_bonus(self, z, pitch):
		return +1 if z > 0.8 and abs(pitch) < 1.0 else -1

	def robot_specific_reset(self):
		WalkerBase.robot_specific_reset(self)
		for n in ["foot_joint", "foot_left_joint"]:
			self.jdict[n].power_coef = 30.0


class HalfCheetah(WalkerBase):
	foot_list = ["ffoot", "fshin", "fthigh",  "bfoot", "bshin", "bthigh"]  # track these contacts with ground

	def __init__(self, mode='RGBD'):
		self.model_type = "MJCF"
		self.mjcf_scaling = 1
		WalkerBase.__init__(self, "half_cheetah.xml", "torso", action_dim=6, obs_dim=26, mode=mode, power=0.90)

	def alive_bonus(self, z, pitch):
		# Use contact other than feet to terminate episode: due to a lot of strange walks using knees
		return +1 if np.abs(pitch) < 1.0 and not self.feet_contact[1] and not self.feet_contact[2] and not self.feet_contact[4] and not self.feet_contact[5] else -1

	def robot_specific_reset(self):
		WalkerBase.robot_specific_reset(self)
		self.jdict["bthigh"].power_coef = 120.0
		self.jdict["bshin"].power_coef  = 90.0
		self.jdict["bfoot"].power_coef  = 60.0
		self.jdict["fthigh"].power_coef = 140.0
		self.jdict["fshin"].power_coef  = 60.0
		self.jdict["ffoot"].power_coef  = 30.0


class Ant(WalkerBase):
	foot_list = ['front_left_foot', 'front_right_foot', 'left_back_foot', 'right_back_foot']

	def __init__(self, is_discrete, mode='RGBD'):
		## WORKAROUND (hzyjerry): scaling building instead of agent, this is because
		## pybullet doesn't yet support downscaling of MJCF objects
		self.model_type = "MJCF"
		self.mjcf_scaling = 0.6
		WalkerBase.__init__(self, "ant.xml", "torso", action_dim=8, obs_dim=28, mode=mode, power=2.5)
		self.eye_offset_orn = euler2quat(np.pi/2, 0, np.pi/2, axes='sxyz')
		self.is_discrete = is_discrete
		if self.is_discrete:
			self.action_space = gym.spaces.Discrete(2**8)
			#self.action_list = [[0.1 * self.torque, 0.1 * self.torque, self.torque, self.torque], [-0.2 * self.torque, -0.2 * self.torque,  -1.2 * self.torque,  -1.2 * self.torque], [r_f * self.torque,-r_f * self.torque,r_f * self.torque,-r_f * self.torque],[-r_f * self.torque,r_f * self.torque,-r_f * self.torque,r_f * self.torque],[-0.5 * self.torque, -0.5 * self.torque,  -2 * self.torque,  -2 * self.torque], [0, 0, 0, 0]]

	def apply_action(self, action):
		if self.is_discrete:
			realaction = self.action_list[action]
		else:
			realaction = action
		WalkerBase.apply_action(self, realaction)

	def robot_specific_reset(self):
		WalkerBase.robot_specific_reset(self)
		orientation, position = configs.INITIAL_POSE["ant"][configs.MODEL_ID][0]
		roll  = orientation[0]
		pitch = orientation[1]
		yaw   = orientation[2]
		self.robot_body.reset_orientation(quatWXYZ2quatXYZW(euler2quat(roll, pitch, yaw)))
		self.robot_body.reset_position(position)


	def alive_bonus(self, z, pitch):
		return +1 if z > 0.26 else -1  # 0.25 is central sphere rad, die if it scrapes the ground


class Humanoid(WalkerBase):
	self_collision = True
	foot_list = ["right_foot", "left_foot"]  # "left_hand", "right_hand"

	def __init__(self, mode='RGBD'):
		self.model_type = "MJCF"
		self.mjcf_scaling = 1
		WalkerBase.__init__(self, 'humanoid.xml', 'torso', action_dim=17, obs_dim=44, mode=mode, power=0.41)
		# 17 joints, 4 of them important for walking (hip, knee), others may as well be turned off, 17/4 = 4.25

	def robot_specific_reset(self):
		WalkerBase.robot_specific_reset(self)

		humanoidId = -1
		numBodies = p.getNumBodies()
		for i in range (numBodies):
			bodyInfo = p.getBodyInfo(i)
			if bodyInfo[1] == 'humanoid':
				humanoidId = i
		## Spherical radiance/glass shield to protect the robot's camera
		glass_id = p.loadMJCF(os.path.join(self.physics_model_dir, "glass.xml"))
		#print("setting up glass", glass_id, humanoidId)
		p.changeVisualShape(glass_id[0], -1, rgbaColor=[0, 0, 0, 0])
		#cid = p.createConstraint(humanoidId, -1, glass_id[0],-1,p.JOINT_FIXED,[0,0,0],[0,0,1.4],[0,0,1])

		self.motor_names  = ["abdomen_z", "abdomen_y", "abdomen_x"]
		self.motor_power  = [100, 100, 100]
		self.motor_names += ["right_hip_x", "right_hip_z", "right_hip_y", "right_knee"]
		self.motor_power += [100, 100, 300, 200]
		self.motor_names += ["left_hip_x", "left_hip_z", "left_hip_y", "left_knee"]
		self.motor_power += [100, 100, 300, 200]
		self.motor_names += ["right_shoulder1", "right_shoulder2", "right_elbow"]
		self.motor_power += [75, 75, 75]
		self.motor_names += ["left_shoulder1", "left_shoulder2", "left_elbow"]
		self.motor_power += [75, 75, 75]
		self.motors = [self.jdict[n] for n in self.motor_names]
		if self.random_yaw:
			position = [0,0,0]
			orientation = [0,0,0]
			yaw = self.np_random.uniform(low=-3.14, high=3.14)
			if self.random_lean and self.np_random.randint(2)==0:
				cpose.set_xyz(0, 0, 1.4)
				if self.np_random.randint(2)==0:
					pitch = np.pi/2
					position = [0, 0, 0.45]
				else:
					pitch = np.pi*3/2
					position = [0, 0, 0.25]
				roll = 0
				orientation = [roll, pitch, yaw]
			else:
				position = [0, 0, 1.4]
			self.robot_body.reset_position(position)
			# just face random direction, but stay straight otherwise
			self.robot_body.reset_orientation(quatWXYZ2quatXYZW(euler2quat(0, 0, yaw)))
		self.initial_z = 0.8

		orientation, position = configs.INITIAL_POSE["humanoid"][configs.MODEL_ID][0]
		roll  = orientation[0]
		pitch = orientation[1]
		yaw   = orientation[2]
		self.robot_body.reset_orientation(quatWXYZ2quatXYZW(euler2quat(roll, pitch, yaw)))
		self.robot_body.reset_position(position)

		## BbxejD15Etk


	random_yaw = False
	random_lean = False

	def apply_action(self, a):
		assert( np.isfinite(a).all() )
		force_gain = 1
		for i, m, power in zip(range(17), self.motors, self.motor_power):
			m.set_motor_torque( float(force_gain * power*self.power*a[i]) )
			#m.set_motor_torque(float(force_gain * power * self.power * np.clip(a[i], -1, +1)))

	def alive_bonus(self, z, pitch):
		return +2 if z > 0.78 else -1   # 2 here because 17 joints produce a lot of electricity cost just from policy noise, living must be better than dying



class Husky(WalkerBase):
	foot_list = ['front_left_wheel_link', 'front_right_wheel_link', 'rear_left_wheel_link', 'rear_right_wheel_link']

<<<<<<< HEAD
	def __init__(self, is_discrete, mode='sensor'):
=======
	def __init__(self, is_discrete, target_pos, mode='RGBD'):
>>>>>>> f7f1335a
		self.model_type = "URDF"
		self.is_discrete = is_discrete
		WalkerBase.__init__(self, "husky.urdf", "base_link", action_dim=4, obs_dim=20, mode=mode, power=2.5, scale = 0.6, target_pos=target_pos)
		if self.is_discrete:
			self.action_space = gym.spaces.Discrete(5)
		## specific offset for husky.urdf
		#self.eye_offset_orn = euler2quat(np.pi/2, 0, np.pi/2, axes='sxyz')
		self.eye_offset_orn = euler2quat(np.pi/2, 0, np.pi/2, axes='sxyz')


		self.torque = 0.1
		'''self.action_list = [[self.torque, self.torque, self.torque, self.torque],
							[-self.torque, -self.torque, -self.torque, -self.torque],
							[self.torque, -self.torque, self.torque, -self.torque],
							[-self.torque, self.torque, -self.torque, self.torque],
							[0, 0, 0, 0]]
		'''
		self.action_list = [[self.torque/2, self.torque/2, self.torque/2, self.torque/2],
							[-self.torque/2, -self.torque/2, -self.torque/2, -self.torque/2],
							[self.torque, -self.torque, self.torque, -self.torque],
							[-self.torque, self.torque, -self.torque, self.torque],
							[0, 0, 0, 0]]

		self.setup_keys_to_action()
		
	def apply_action(self, action):
		if self.is_discrete:
			realaction = self.action_list[action]
		else:
			realaction = action
		WalkerBase.apply_action(self, realaction)

	def robot_specific_reset(self):
		WalkerBase.robot_specific_reset(self)
		orientation, position = configs.INITIAL_POSE["husky"][configs.MODEL_ID][0]
		roll  = orientation[0]
		pitch = orientation[1]
		yaw   = orientation[2]
		self.robot_body.reset_orientation(quatWXYZ2quatXYZW(euler2quat(roll, pitch, yaw)))
		self.robot_body.reset_position(position)

		self.reset_base_position(configs.RANDOM_INITIAL_POSE)


	def alive_bonus(self, z, pitch):
		return +1 if z > 0.26 else -1  # 0.25 is central sphere rad, die if it scrapes the ground

	def setup_keys_to_action(self):
		self.keys_to_action = {
			(ord('s'), ): 0, ## backward
			(ord('w'), ): 1, ## forward
			(ord('d'), ): 2, ## turn right
			(ord('a'), ): 3, ## turn left
			(): 4
		}<|MERGE_RESOLUTION|>--- conflicted
+++ resolved
@@ -21,22 +21,17 @@
 		robot_name, 	# robot name
 		action_dim, 	# action dimension
 		power,
-		mode='RGBD',
+		mode='SENSOR',
 		obs_dim=None, 	# observation dimension, needed when mode="sensor"
 		scale = 1,
 		target_pos = [1, 0, 0]
 	):
 		assert (type(obs_dim) == int or len(obs_dim) == 3), "Observation space needs to be either integer (sensor) or length 3 list (image). Passed in length is {}".format(len(obs_dim))
-<<<<<<< HEAD
-		if mode == "sensor":
+
+		if mode == "SENSOR":
+			pass
 			#obs_dim=[obs_dim, 1]
-			pass
-		elif mode == "grey":
-=======
-		if mode == "SENSOR":
-			obs_dim=[obs_dim, 1]
 		elif mode == "GREY":
->>>>>>> f7f1335a
 			obs_dim=[256, 256, 1]
 		elif mode == "RGB":
 			obs_dim=[256, 256, 3]
@@ -320,11 +315,8 @@
 class Husky(WalkerBase):
 	foot_list = ['front_left_wheel_link', 'front_right_wheel_link', 'rear_left_wheel_link', 'rear_right_wheel_link']
 
-<<<<<<< HEAD
-	def __init__(self, is_discrete, mode='sensor'):
-=======
+
 	def __init__(self, is_discrete, target_pos, mode='RGBD'):
->>>>>>> f7f1335a
 		self.model_type = "URDF"
 		self.is_discrete = is_discrete
 		WalkerBase.__init__(self, "husky.urdf", "base_link", action_dim=4, obs_dim=20, mode=mode, power=2.5, scale = 0.6, target_pos=target_pos)
