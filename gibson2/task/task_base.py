--- conflicted
+++ resolved
@@ -361,8 +361,6 @@
             agent.vr_dict['right_hand'].ghost_hand.set_base_link_position_orientation(
                 self.scene.agent['right_hand']['xyz'], quat_from_euler(
                     self.scene.agent['right_hand']['rpy'])
-<<<<<<< HEAD
-=======
             )
 
     def move_agent(self):
@@ -382,7 +380,6 @@
             )
             agent.vr_dict['right_hand'].ghost_hand.set_base_link_position_orientation(
                 [0, 0.2, 0.5], [0, 0, 0, 1]
->>>>>>> 3a8e1b77
             )
 
     def import_scene(self):
