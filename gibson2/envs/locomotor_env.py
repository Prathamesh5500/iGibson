from gibson2.core.physics.interactive_objects import VisualObject, InteractiveObj, BoxShape, Pedestrian
import gibson2
from gibson2.utils.utils import rotate_vector_3d, l2_distance, quatToXYZW, parse_config
from gibson2.envs.base_env import BaseEnv
from transforms3d.euler import euler2quat
from collections import OrderedDict
import argparse
from gibson2.learn.completion import CompletionNet, identity_init, Perceptual
import torch.nn as nn
import torch
from torchvision import datasets, transforms
from transforms3d.quaternions import quat2mat, qmult
import gym
import numpy as np
import os
import pybullet as p
from IPython import embed
import cv2
import time
import random

from gibson2.core.pedestrians.human import Human
from gibson2.core.pedestrians.robot import Robot
from gibson2.core.pedestrians.state import ObservableState


# define navigation environments following Anderson, Peter, et al. 'On evaluation of embodied navigation agents.'
# arXiv preprint arXiv:1807.06757 (2018).
# https://arxiv.org/pdf/1807.06757.pdf

class NavigateEnv(BaseEnv):
    def __init__(
            self,
            config_file,
            mode='headless',
            action_timestep=1 / 10.0,
            physics_timestep=1 / 240.0,
            automatic_reset=False,
            device_idx=0,
    ):
        super(NavigateEnv, self).__init__(config_file=config_file, mode=mode, device_idx=device_idx)
        self.automatic_reset = automatic_reset

        # simulation
        self.mode = mode
        self.action_timestep = action_timestep
        self.physics_timestep = physics_timestep
        self.simulator.set_timestep(physics_timestep)
        self.simulator_loop = int(self.action_timestep / self.simulator.timestep)
        self.current_step = 0
        # self.reward_stats = []
        # self.state_stats = {'sensor': [], 'auxiliary_sensor': []}
        
        self.n_steps = 0
        self.n_successes = 0
        self.n_collisions = 0
        self.n_ped_collisions = 0
        self.n_ped_hits_robot = 0
        self.n_timeouts = 0
        self.n_personal_space_violations = 0
        self.n_cutting_off = 0
        self.ped_collision = False
        self.success = False
        self.distance_traveled = 0.0
        self.time_elapsed = 0.0
        self.episode_distance = 0.0
        self.spl_sum = 0 # shortest path length (SPL)
        self.spl = 0     # average shortest path length       

    def load(self):
        super(NavigateEnv, self).load()
        self.initial_pos = np.array(self.config.get('initial_pos', [0, 0, 0]))
        self.initial_orn = np.array(self.config.get('initial_orn', [0, 0, 0]))

        self.target_pos = np.array(self.config.get('target_pos', [5, 5, 0]))
        self.target_orn = np.array(self.config.get('target_orn', [0, 0, 0]))

        self.additional_states_dim = self.config.get('additional_states_dim', 0)
        self.auxiliary_sensor_dim = self.config.get('auxiliary_sensor_dim', 0)
        self.normalize_observation = self.config.get('normalize_observation', False)
        self.observation_normalizer = self.config.get('observation_normalizer', {})
        for key in self.observation_normalizer:
            self.observation_normalizer[key] = np.array(self.observation_normalizer[key])

        # termination condition
        self.stage = 0
        self.dist_tol = self.config.get('dist_tol', 0.2)
        self.max_step = self.config.get('max_step', float('inf'))

        # reward
        self.reward_type = self.config.get('reward_type', 'dense')
        assert self.reward_type in ['dense', 'sparse', 'normalized_l2', 'l2', 'stage_sparse']

        self.success_reward = self.config.get('success_reward', 10.0)
        self.slack_reward = self.config.get('slack_reward', -0.01)
        self.death_z_thresh = self.config.get('death_z_thresh', 0.1)

        # reward weight
        self.potential_reward_weight = self.config.get('potential_reward_weight', 10.0)
        self.electricity_reward_weight = self.config.get('electricity_reward_weight', 0.0)
        self.stall_torque_reward_weight = self.config.get('stall_torque_reward_weight', 0.0)
        self.collision_reward_weight = self.config.get('collision_reward_weight', 0.0)
        # ignore the agent's collision with these body ids, typically ids of the ground and the robot itself
        #self.collision_ignore_body_ids = set(self.config.get('collision_ignore_body_ids', []))
        self.collision_ignore_body_ids = []
        self.collision_ignore_body_ids.extend(self.scene_ids)
        self.collision_ignore_body_ids.append(self.robots[0].robot_ids[0])
        
        # discount factor
        self.discount_factor = self.config.get('discount_factor', 1.0)
        self.output = self.config['output']
        self.n_horizontal_rays = self.config.get('n_horizontal_rays', 128)
        self.n_vertical_beams = self.config.get('n_vertical_beams', 9)

        # obstacles
        self.num_obstacles = self.config.get('num_obstacles', 0)        

        # pedestrians
        self.num_pedestrians = self.config.get('num_pedestrians', 0)
        self.pedestrians_can_see_robot = self.config['pedestrians_can_see_robot']        
        self.randomize_pedestrian_attributes = self.config.get('randomize_pedestrian_attributes', False)

        # TODO: sensor: observations that are passed as network input, e.g. target position in local frame
        # TODO: auxiliary sensor: observations that are not passed as network input, but used to maintain the same
        # subgoals for the next T time steps, e.g. agent pose in global frame
        self.sensor_dim = self.additional_states_dim
        self.action_dim = self.robots[0].action_dim
        
        observation_space = OrderedDict()
        if 'concatenate' in self.output:
            self.concatenate_space = gym.spaces.Box(low=-np.inf,
                                               high=np.inf,
                                               shape=(2 + 5 * self.num_pedestrians,),
                                               dtype=np.float32)
            observation_space['concatenate'] = self.concatenate_space            
        if 'sensor' in self.output:
            self.sensor_space = gym.spaces.Box(low=-np.inf,
                                               high=np.inf,
                                               shape=(self.sensor_dim,),
                                               dtype=np.float32)
            observation_space['sensor'] = self.sensor_space
        if 'auxiliary_sensor' in self.output:
            self.auxiliary_sensor_space = gym.spaces.Box(low=-np.inf,
                                                         high=np.inf,
                                                         shape=(self.auxiliary_sensor_dim,),
                                                         dtype=np.float32)
            observation_space['auxiliary_sensor'] = self.auxiliary_sensor_space
        if 'pointgoal' in self.output:
            self.pointgoal_space = gym.spaces.Box(low=-np.inf,
                                                  high=np.inf,
                                                  shape=(2,),
                                                  dtype=np.float32)
            observation_space['pointgoal'] = self.pointgoal_space
        if 'rgb' in self.output:
            self.rgb_space = gym.spaces.Box(low=-np.inf,
                                            high=np.inf,
                                            shape=(self.config['resolution'],
                                                   self.config['resolution'], 3),
                                            dtype=np.float32)
            observation_space['rgb'] = self.rgb_space
        if 'depth' in self.output:
            self.depth_space = gym.spaces.Box(low=-np.inf,
                                              high=np.inf,
                                              shape=(self.config['resolution'],
                                                     self.config['resolution'], 1),
                                              dtype=np.float32)
            observation_space['depth'] = self.depth_space
        if 'scan' in self.output:
            self.scan_space = gym.spaces.Box(low=-np.inf,
                                             high=np.inf,
                                             shape=(self.n_horizontal_rays * self.n_vertical_beams, 3),
                                             dtype=np.float32)
            observation_space['scan'] = self.scan_space
            
        if 'rgb_filled' in self.output:  # use filler
            self.comp = CompletionNet(norm=nn.BatchNorm2d, nf=64)
            self.comp = torch.nn.DataParallel(self.comp).cuda()
            self.comp.load_state_dict(
                torch.load(os.path.join(gibson2.assets_path, 'networks', 'model.pth')))
            self.comp.eval()

        if 'pedestrian' in self.output:
            self.pedestrian_space = gym.spaces.Box(low=-np.inf, high=np.inf,
                                                   shape=(self.num_pedestrians*2,),  # num_pedestrians * len([x_pos, y_pos])
                                                   dtype=np.float32)
            observation_space['pedestrian'] = self.pedestrian_space
            
        if 'pedestrian_position' in self.output:
            self.pedestrian_position_space = gym.spaces.Box(low=-np.inf, high=np.inf,
                                                   shape=(self.num_pedestrians*2,),  # num_pedestrians * len([x_pos, y_pos])
                                                   dtype=np.float32)
            observation_space['pedestrian_position'] = self.pedestrian_position_space
            
        if 'pedestrian_velocity' in self.output:
            self.pedestrian_velocity_space = gym.spaces.Box(low=-np.inf, high=np.inf,
                                                   shape=(self.num_pedestrians*2,),  # num_pedestrians * len([x_pos, y_pos])
                                                   dtype=np.float32)
            observation_space['pedestrian_velocity'] = self.pedestrian_velocity_space
            
        if 'waypoints' in self.output:
            self.waypoints_space = gym.spaces.Box(low=-np.inf, high=np.inf,
                                                  shape=(self.config['waypoints']*2,),  # waypoints * len([x_pos, y_pos])
                                                  dtype=np.float32)
            observation_space['waypoints'] = self.waypoints_space

        self.observation_space = gym.spaces.Dict(observation_space)
        self.action_space = self.robots[0].action_space

        # variable initialization
        self.current_episode = 0

        # add visual objects
        self.visual_object_at_initial_pos = self.config.get(
            'visual_object_at_initial_pos', False)

        self.visual_object_at_target_pos = self.config.get(
            'visual_object_at_target_pos', False)

        if self.visual_object_at_initial_pos:
            cyl_length = 1.2
            self.initial_pos_vis_obj = VisualObject(visual_shape=p.GEOM_CYLINDER,
                                                    rgba_color=[0, 0, 1, 0.4],
                                                    radius=0.3,
                                                    length=cyl_length,
                                                    initial_offset=[0, 0, cyl_length / 2.0])
            self.initial_pos_vis_obj.load()            

        if self.visual_object_at_target_pos:
            cyl_length = 1.2            
            self.target_pos_vis_obj = VisualObject(visual_shape=p.GEOM_CYLINDER,
                                                   rgba_color=[0, 1, 0, 0.6],
                                                   radius=0.3,
                                                   length=cyl_length,
                                                   initial_offset=[0, 0, cyl_length / 2.0])

            if self.config.get('target_visual_object_visible_to_agent', False):
                self.simulator.import_object(self.target_pos_vis_obj)
            else:
                self.target_pos_vis_obj.load()

    def get_additional_states(self):
        relative_position = self.current_target_position - self.robots[0].get_position()
        # rotate relative position back to body point of view
        additional_states = rotate_vector_3d(relative_position, *self.robots[0].get_rpy())
        additional_states = additional_states[0:2]
        
        if self.config['task'] == 'reaching':
            end_effector_pos = self.robots[0].get_end_effector_position() - self.robots[0].get_position()
            end_effector_pos = rotate_vector_3d(end_effector_pos, *self.robots[0].get_rpy())
            additional_states = np.concatenate((additional_states, end_effector_pos))
        assert len(additional_states) == self.additional_states_dim, 'additional states dimension mismatch'

        return additional_states

    def get_auxiliary_sensor(self, collision_links=[]):
        return np.array([])

    def get_state(self, collision_links=[]):
        # calculate state
        sensor_state = self.get_additional_states()
        auxiliary_sensor = self.get_auxiliary_sensor(collision_links)

        # rgb = self.simulator.renderer.render_robot_cameras(modes=('rgb'))[0][:, :, :3]
        # rgb = cv2.cvtColor(rgb, cv2.COLOR_BGR2RGB)
        # depth = -self.simulator.renderer.render_robot_cameras(modes=('3d'))[0][:, :, 2:3]
        # depth = np.clip(depth, 0.0, 5.0) / 5.0
        # depth = 1.0 - depth  # flip black/white
        # cv2.imshow('rgb', rgb)
        # cv2.imshow('depth', depth)

        state = OrderedDict()
        if 'sensor' in self.output:
            state['sensor'] = sensor_state
        if 'auxiliary_sensor' in self.output:
            state['auxiliary_sensor'] = auxiliary_sensor
        if 'pointgoal' in self.output:
            state['pointgoal'] = sensor_state[:2]
        if 'rgb' in self.output:
            state['rgb'] = self.simulator.renderer.render_robot_cameras(modes=('rgb'))[0][:, :, :3]
        if 'depth' in self.output:
            depth = -self.simulator.renderer.render_robot_cameras(modes=('3d'))[0][:, :, 2:3]
            state['depth'] = depth
        if 'normal' in self.output:
            state['normal'] = self.simulator.renderer.render_robot_cameras(modes='normal')
        if 'seg' in self.output:
            state['seg'] = self.simulator.renderer.render_robot_cameras(modes='seg')
        if 'rgb_filled' in self.output:
            with torch.no_grad():
                tensor = transforms.ToTensor()((state['rgb'] * 255).astype(np.uint8)).cuda()
                rgb_filled = self.comp(tensor[None, :, :, :])[0].permute(1, 2, 0).cpu().numpy()
                state['rgb_filled'] = rgb_filled

        if 'pointgoal' in self.output:
            state['pointgoal'] = sensor_state[:2]

        # TODO: figure out why 'scan' consumes so much cpu
        if 'scan' in self.output:
            assert 'scan_link' in self.robots[0].parts, "Requested scan but no scan_link"
            pose_camera = self.robots[0].parts['scan_link'].get_pose()
            angle = np.arange(0, 2 * np.pi, 2 * np.pi / float(self.n_horizontal_rays))
            elev_bottom_angle = -30. * np.pi / 180.
            elev_top_angle = 10. * np.pi / 180.
            elev_angle = np.arange(elev_bottom_angle, elev_top_angle,
                                   (elev_top_angle - elev_bottom_angle) / float(self.n_vertical_beams))
            orig_offset = np.vstack([
                np.vstack([np.cos(angle),
                           np.sin(angle),
                           np.repeat(np.tan(elev_ang), angle.shape)]).T for elev_ang in elev_angle
            ])
            transform_matrix = quat2mat([pose_camera[-1], pose_camera[3], pose_camera[4], pose_camera[5]])
            offset = orig_offset.dot(np.linalg.inv(transform_matrix))
            pose_camera = pose_camera[None, :3].repeat(self.n_horizontal_rays * self.n_vertical_beams, axis=0)

            results = p.rayTestBatch(pose_camera, pose_camera + offset * 30)
            hit = np.array([item[0] for item in results])
            dist = np.array([item[2] for item in results])

            valid_pts = (dist < 1. - 1e-5) & (dist > 0.1 / 30) & (hit != self.robots[0].robot_ids[0]) & (hit != -1)
            dist[~valid_pts] = 1.0  # zero out invalid pts
            dist *= 30

            xyz = np.expand_dims(dist, 1) * orig_offset
            state['scan'] = xyz

        if 'pedestrian' in self.output:
            ped_pos = self.get_ped_states()
            rob_pos = self.robots[0].get_position()
            ped_robot_relative_pos = [[ped_pos[i][0] - rob_pos[0], ped_pos[i][1] - rob_pos[1]] for i in range(self.num_pedestrians)]
            ped_robot_relative_pos = np.asarray(ped_robot_relative_pos).flatten()
            state['pedestrian'] = ped_robot_relative_pos # [x1, y1, x2, y2,...] in robot frame
            
        if 'pedestrian_position' in self.output:
            ped_pos = self.get_ped_positions()
            rob_pos = self.robots[0].get_position()
            ped_robot_relative_pos = [rotate_vector_3d([ped_pos[i][0] - rob_pos[0], ped_pos[i][1] - rob_pos[1], 0], *self.robots[0].get_rpy())[0:2] for i in range(self.num_pedestrians)]
            # Crowdsim normalization for direct comparison
            ped_robot_relative_pos /= (12.0 / np.sqrt(2.0))
            ped_robot_relative_pos = np.asarray(ped_robot_relative_pos).flatten()
            state['pedestrian_position'] = ped_robot_relative_pos # [x1, y1, x2, y2,...] in robot frame
            
        if 'pedestrian_velocity' in self.output:
            ped_vel = self.get_ped_velocities()
            rob_vel = self.robots[0].get_velocity()
            ped_robot_relative_vel = [rotate_vector_3d([ped_vel[i][0] - rob_vel[0], ped_vel[i][1] - rob_vel[1], 0], *self.robots[0].get_rpy())[0:2] for i in range(self.num_pedestrians)]
            # Crowdsim normalization for direct comparison
            ped_robot_relative_vel /= (1.0 / np.sqrt(2.0))
            ped_robot_relative_vel = np.asarray(ped_robot_relative_vel).flatten()
            state['pedestrian_velocity'] = ped_robot_relative_vel # [vx1, vy1, vx2, vy2,...] in robot frame
        
        if 'pedestrian_ttc' in self.output:
            ped_ttc = self.get_ped_time_to_collision()
            ped_robot_relative_ttc = np.asarray(ped_ttc).flatten()
            state['pedestrian_ttc'] = ped_robot_relative_ttc # [ttc1, ttc2, ...] in robot frame
            
        if 'waypoints' in self.output:
            path = self.compute_a_star(self.config['scene']) # current dim is (107, 2), varying by scene and start/end points
            rob_pos = self.robots[0].get_position()
            path_robot_relative_pos = [[path[i][0] - rob_pos[0], path[i][1] - rob_pos[1]] for i in range(path.shape[0])]
            path_robot_relative_pos = np.asarray(path_robot_relative_pos)
            path_point_ind = np.argmin(np.linalg.norm(path_robot_relative_pos , axis=1))
            curr_points_num = path.shape[0] - path_point_ind
            # keep the dimenstion based on the number of waypoints specified in the config file
            if curr_points_num > self.config['waypoints']:
                out = path_robot_relative_pos[path_point_ind:path_point_ind+self.config['waypoints']]
            else:
                curr_waypoints = path_robot_relative_pos[path_point_ind:]
                end_point = np.repeat(path_robot_relative_pos[path.shape[0]-1].reshape(1,2), (self.config['waypoints']-curr_points_num), axis=0)
                out = np.vstack((curr_waypoints, end_point))
            state['waypoints'] = out.flatten()

        if 'concatenate' in self.output:
            normalizer = 12.0 / np.sqrt(2.0)
            
            sensor_state /= normalizer
            
            ped_pos = self.get_ped_positions()
            rob_pos = self.robots[0].get_position()
            ped_robot_relative_pos = [rotate_vector_3d([ped_pos[i][0] - rob_pos[0], ped_pos[i][1] - rob_pos[1], 0], *self.robots[0].get_rpy())[0:2] for i in range(self.num_pedestrians)]
            ped_robot_relative_pos /= normalizer
            ped_robot_relative_pos = np.asarray(ped_robot_relative_pos).flatten()
            state_pedestrian_position = ped_robot_relative_pos # [x1, y1, x2, y2,...] in robot frame

            ped_vel = self.get_ped_velocities()
            rob_vel = self.robots[0].get_velocity()
            ped_robot_relative_vel = [rotate_vector_3d([ped_vel[i][0] - rob_vel[0], ped_vel[i][1] - rob_vel[1], 0], *self.robots[0].get_rpy())[0:2] for i in range(self.num_pedestrians)]
            ped_robot_relative_vel /= normalizer
            ped_robot_relative_vel = np.asarray(ped_robot_relative_vel).flatten()
            state_pedestrian_velocity = ped_robot_relative_vel # [vx1, vy1, vx2, vy2,...] in robot frame

            ped_ttc = self.get_ped_time_to_collision()
            ped_robot_relative_ttc = np.asarray(ped_ttc).flatten()
            state_pedestrian_ttc = ped_robot_relative_ttc # [ttc1, ttc2, ...] in robot frame
            
            state['concatenate'] = np.concatenate([sensor_state[0:2], state_pedestrian_position, state_pedestrian_velocity, state_pedestrian_ttc], axis=None).flatten()
        return state

    def get_ped_states(self):
        return [(self.humans[i].px, self.humans[i].py) for i in range(self.num_pedestrians)]
    
    def get_ped_positions(self):
        return [(self.humans[i].px, self.humans[i].py) for i in range(self.num_pedestrians)]
    
    def get_ped_velocities(self):
        return [(self.humans[i].vx, self.humans[i].vy) for i in range(self.num_pedestrians)]
    
    def get_ped_time_to_collision(self):
        ped_pos = self.get_ped_positions()
        rob_pos = self.robots[0].get_position()
        ped_robot_relative_pos = [rotate_vector_3d([ped_pos[i][0] - rob_pos[0], ped_pos[i][1] - rob_pos[1], 0], *self.robots[0].get_rpy())[0:2] for i in range(self.num_pedestrians)]

        ped_vel = self.get_ped_velocities()
        rob_vel = self.robots[0].get_velocity()
        ped_robot_relative_vel = [rotate_vector_3d([ped_vel[i][0] - rob_vel[0], ped_vel[i][1] - rob_vel[1], 0], *self.robots[0].get_rpy())[0:2] for i in range(self.num_pedestrians)]
        
        ttc = list()
        
        for pos, vel in zip(ped_pos, ped_vel):
            if (vel[0] * pos[0] + vel[1] * pos[1]) == 0:
                time_to_collision = -1.0
            else:
                time_to_collision = -1.0 * (pos[0]**2 + pos[1]**2) / (vel[0] * pos[0] + vel[1] * pos[1])
        
            if time_to_collision < 0:
                time_to_collision = -1.0
            else:
                time_to_collision = 1.0 - np.tanh(time_to_collision / 10.0)
        
            ttc.append(time_to_collision)
                
        return ttc

    def run_simulation(self):
        collision_links = []
        for _ in range(self.simulator_loop):
            self.simulator_step()

            if self.num_pedestrians > 0:
                self.update_pedestrian_positions_in_gibson()
                
            collision_links += list(p.getContactPoints(bodyA=self.robots[0].robot_ids[0]))

            # personalize keyboard event; might cause problem
            # TODO:aha delete the code at some point
            """
            keyboard_event = p.GetKeyboardEvents()
            if len(keyboard_event) > 0:
                camera_info = p.GetDebugVisualizerCamera()
                yaw, pitch, dist, target = camera_info[-4:]
                # print('yaw: {}, pitch: {}, dist: {}, target: {}'.format(yaw, pitch, dist, target))
                if p.B3G_LEFT_ARROW in keyboard_event and keyboard_event[p.B3G_LEFT_ARROW] == p.KEY_IS_DOWN:
                    target = (target[0], target[1] - 0.02, target[2])
                elif p.B3G_RIGHT_ARROW in keyboard_event and keyboard_event[p.B3G_RIGHT_ARROW] == p.KEY_IS_DOWN:
                    target = (target[0], target[1] + 0.02, target[2])
                elif p.B3G_UP_ARROW in keyboard_event and keyboard_event[p.B3G_UP_ARROW] == p.KEY_IS_DOWN:
                    target = (target[0] - 0.02, target[1], target[2])
                elif p.B3G_DOWN_ARROW in keyboard_event and keyboard_event[p.B3G_DOWN_ARROW] == p.KEY_IS_DOWN:
                    target = (target[0] + 0.02, target[1], target[2])
                # print("keyboard: {}".format(keyboard_event))
                if ord('e') in keyboard_event and keyboard_event[ord('e')] == p.KEY_IS_DOWN:
                    dist -= 0.05
                elif ord('d') in keyboard_event and keyboard_event[ord('d')] == p.KEY_IS_DOWN:
                    dist += 0.05
                if ord('s') in keyboard_event and keyboard_event[ord('s')] == p.KEY_IS_DOWN:
                    yaw -= 0.2
                elif ord('f') in keyboard_event and keyboard_event[ord('f')] == p.KEY_IS_DOWN:
                    yaw += 0.2 
                p.resetDebugVisualizerCamera(dist, yaw, pitch, target)
            """
    
        return self.filter_collision_links(collision_links)

#     def prevent_stuck_at_corners(self, x, y, old_x, old_y, eps = 0.01):
#         # self.pedestrian_simulator.setAgentPosition(ai, (self._ped_states[ai,0], self._ped_states[ai,1]))
#         def dist(x1, y1, x2, y2, eps = 0.01):
#             return ((x1 - x2)**2 + (y1 - y2)**2)**0.5
# 
#         for i in range(self.num_pedestrians):
#             if(dist(x[i], y[i], old_x[i], old_y[i]) < eps):
#                 pedestrian = self.pedestrian_ids[i]
#                 assig_speed = np.random.uniform(0.001, 0.01)
#                 assig_direc = np.random.uniform(0.0, 2*np.pi)
#                 vx = assig_speed * np.cos(assig_direc)
#                 vy = assig_speed * np.sin(assig_direc)
#                 self.pedestrian_simulator.setAgentPrefVelocity(pedestrian, (vx, vy))
#                 self.pedestrian_simulator.setAgentVelocity(pedestrian, (vx, vy))

    def filter_collision_links(self, collision_links):
        return [elem for elem in collision_links if elem[2] not in self.collision_ignore_body_ids]

    def get_position_of_interest(self):
        if self.config['task'] == 'pointgoal':
            return self.robots[0].get_position()
        elif self.config['task'] == 'reaching':
            return self.robots[0].get_end_effector_position()

    def get_potential(self):
        return l2_distance(self.current_target_position, self.get_position_of_interest())

    def get_reward(self, collision_links=[], action=None, info={}):        
        reward = self.slack_reward  # |slack_reward| = 0.01 per step

        new_normalized_potential = self.get_potential() / self.initial_potential

        potential_reward = self.normalized_potential - new_normalized_potential
        reward += potential_reward * self.potential_reward_weight  # |potential_reward| ~= 0.1 per step
        self.normalized_potential = new_normalized_potential

        # electricity_reward = np.abs(self.robots[0].joint_speeds * self.robots[0].joint_torque).mean().item()
        electricity_reward = 0.0
        reward += electricity_reward * self.electricity_reward_weight  # |electricity_reward| ~= 0.05 per step

        # stall_torque_reward = np.square(self.robots[0].joint_torque).mean()
        stall_torque_reward = 0.0
        reward += stall_torque_reward * self.stall_torque_reward_weight  # |stall_torque_reward| ~= 0.05 per step

        collision_reward = float(len(collision_links) > 0)
        if collision_reward > 0:
            self.collision = True
            info['collision_reward'] = collision_reward * self.collision_reward_weight  # expose collision reward to info
            reward += collision_reward * self.collision_reward_weight  # |collision_reward| ~= 1.0 per step if collision
        else:
            self.collision = False
            
        # goal reached
        if l2_distance(self.current_target_position, self.get_position_of_interest()) < self.dist_tol:
            reward += self.success_reward  # |success_reward| = 10.0 per step

        return reward, info

    def get_termination(self, collision_links=[], info={}):
        done = False

        # for elem in collision_links:
        #     if elem[9] > 500:
        #         print("collision between " + self.id_to_name[self.robots[0].robot_ids[0]]["links"][elem[3]]
        #               + " and " + self.id_to_name[elem[2]]["links"][elem[4]])

        # door_angle = p.getJointState(self.door.body_id, self.door_axis_link_id)[0]
        # max_force = max([elem[9] for elem in collision_links]) if len(collision_links) > 0 else 0

        if self.collision:
            print("COLLISION!")
            done = True
            info['success'] = False
            
            # don't blame the robot if it wasn't moving very fast
            robot_velocity = self.robots[0].get_velocity()

            if np.linalg.norm([robot_velocity[0], robot_velocity[1]]) < 0.05:
                self.n_ped_hits_robot += 1
            else:
                self.n_ped_collisions += 1
                self.n_collisions += 1
            
        elif l2_distance(self.current_target_position, self.get_position_of_interest()) < self.dist_tol:
            print("SUCCESS!")
            done = True
            info['success'] = True
            self.n_successes += 1

        elif self.robots[0].get_position()[2] > self.death_z_thresh:
            print("DEATH")
            done = True
            info['success'] = False

        elif self.current_step >= self.max_step:
            done = True
            print("TIMEOUT!")
            info['success'] = False
            self.n_timeouts += 1

        if done:
            info['episode_length'] = self.current_step
            info['collision_step'] = self.collision_step
            info['energy_cost'] = self.energy_cost
            info['stage'] = self.stage

        return done, info

    def step(self, action):
        self.robots[0].apply_action(action)
        collision_links = self.run_simulation()
        state = self.get_state(collision_links)
        info = {}
        reward, info = self.get_reward(collision_links, action, info)
        done, info = self.get_termination(collision_links, info)

        if done and self.automatic_reset:
            info['last_observation'] = state
            state = self.reset()
        return state, reward, done, info

    def reset_agent(self):
        max_trials = 100
        for i in range(max_trials):
            self.robots[0].robot_specific_reset()
            if self.reset_initial_and_target_pos():
                return True
            else:
                return False
        raise Exception("Failed to reset robot without collision")

    def reset(self):
        self.current_episode += 1
        agent_reset = False

        while not agent_reset:
            agent_reset = self.reset_agent()
        
#         self.initial_potential = self.get_potential()
#         print(self.initial_potential)
# 
#         self.normalized_potential = 1.0
#         if self.reward_type == 'normalized_l2':
#             self.initial_l2_potential = self.get_l2_potential()
#             self.normalized_l2_potential = 1.0
#         elif self.reward_type == 'l2':
#             self.l2_potential = self.get_l2_potential()
#         elif self.reward_type == 'dense':
#             self.potential = self.get_potential()

        self.current_step = 0
        self.collision_step = 0
        self.energy_cost = 0.0

        # set position for visual objects
        if self.visual_object_at_initial_pos:
            self.initial_pos_vis_obj.set_position(self.initial_pos)
        if self.visual_object_at_target_pos:            
            self.target_pos_vis_obj.set_position(self.current_target_position)

        state = self.get_state()
        return state
    
    def remove_all_collisions(self, body):
        for elem in body:
            # Get the number of sub-object/links in the multibody
            for i in range(-1, elem.nbobj):
                p.setCollisionFilterGroupMask(elem.getId(), i, 0, 0)
                p.setCollisionFilterPair(0, elem.getId(), -1, i, 1)


class NavigateRandomEnv(NavigateEnv):
    def __init__(
            self,
            config_file,
            mode='headless',
            action_timestep=1 / 10.0,
            physics_timestep=1 / 240.0,
            automatic_reset=False,
            random_height=False,
            device_idx=0,
    ):
        super(NavigateRandomEnv, self).__init__(config_file,
                                                mode=mode,
                                                action_timestep=action_timestep,
                                                physics_timestep=physics_timestep,
                                                automatic_reset=automatic_reset,
                                                device_idx=device_idx)
        self.random_height = random_height

class NavigateObstaclesEnv(NavigateEnv):
    def __init__(
             self,
             config_file,
             mode='headless',
             action_timestep=1 / 10.0,
             physics_timestep=1 / 240.0,
             automatic_reset=False,
             random_height=False,
             device_idx=0,
    ):
        super(NavigateObstaclesEnv, self).__init__(config_file,
                                                mode=mode,
                                                action_timestep=action_timestep,
                                                physics_timestep=physics_timestep,
                                                automatic_reset=automatic_reset,
                                                device_idx=device_idx)
        self.random_height = random_height

#         self.floor = VisualObject(visual_shape=p.GEOM_BOX, rgba_color=[0.643, 0.643, 0.788, 0.0], half_extents=[20, 20, 0.02], initial_offset=[0, 0, -0.03])
#         self.floor.load()
#         self.floor.set_position([0, 0, 0])
#         self.simulator.import_object(self.floor)
    
#         self.box_poses = [
#             [[np.random.uniform(-2, 1), np.random.uniform(-2, -1), 0], [0, 0, 0, 1]],
#             [[np.random.uniform(2, 1), np.random.uniform(2, -1), 0], [0, 0, 0, 1]],
#             [[np.random.uniform(4, 1), np.random.uniform(-1, -1), 0], [0, 0, 0, 1]]
#             ]
        
        self.box_poses = [
            [[0, -1.5, 0], [0, 0, 0, 1]],
            [[0, 1.5, 0], [0, 0, 0, 1]],
            [[1.5, 0, 0], [0, 0, 0, 1]],
            [[-1.5, 0, 0], [0, 0, 0, 1]]
            ]
    
        self.walls = []
        for box_pose in self.box_poses:
            box = BoxShape(pos=box_pose[0], dim=[0.2, 0.3, 0.3], rgba_color=[1.0, 0.0, 0.0, 1.0])
            self.obstacle_ids.append(self.simulator.import_interactive_object(box))
            self.walls += [box]
        
    def reset_initial_and_target_pos(self):
        floor, pos = self.scene.get_random_point(min_xy=self.initial_pos[0], max_xy=self.initial_pos[1])
        self.robots[0].set_position(pos=[pos[0], pos[1], pos[2] + 0.1])
        self.robots[0].set_orientation(
            orn=quatToXYZW(euler2quat(0, 0, np.random.uniform(0, np.pi * 2)), 'wxyz'))
        self.initial_pos = pos
        
        max_trials = 100
        dist = 0.0
        for _ in range(max_trials):  # if initial and target positions are < 1 meter away from each other, reinitialize
            _, self.current_target_position = self.scene.get_random_point_floor(floor, min_xy=self.target_pos[0], max_xy=self.target_pos[1], random_height=self.random_height)
            dist = l2_distance(self.initial_pos, self.current_target_position)
            if dist > 1.0:
                break
        if dist < 1.0:
            raise Exception("Failed to find initial and target pos that are >1m apart")
        collision_links = []
        for _ in range(self.simulator_loop):
            self.simulator_step()
            collision_links += list(p.getContactPoints(bodyA=self.robots[0].robot_ids[0]))
        collision_links = self.filter_collision_links(collision_links)
        no_collision = len(collision_links) == 0
        return no_collision
    
class NavigatePedestriansEnv(NavigateEnv):
    def __init__(
             self,
             config_file,
             mode='headless',
             action_timestep=1 / 10.0,
             physics_timestep=1 / 240.0,
             automatic_reset=False,
             random_height=False,
             device_idx=0,
    ):
        super(NavigatePedestriansEnv, self).__init__(config_file,
                                                mode=mode,
                                                action_timestep=action_timestep,
                                                physics_timestep=physics_timestep,
                                                automatic_reset=automatic_reset,
                                                device_idx=device_idx)
        self.random_height = random_height
        self.pedestrian_z = 0.03 # hard-coded.
        # if layout: # if specify a layout file
            # self.walls = self.layout.get('walls')
            # components = self.layout.get('components')
            # humans = self.layout.get('movements')['humans']
            # agent = self.layout.get('movements')['agent']
            # self.pedestrian_initial_x_ranges = self.layout.get('humans')['initial_x_ranges']
            # self.pedestrian_initial_y_ranges = self.layout.get('humans')['initial_y_ranges']
            # self.pedestrian_target_x_ranges = self.layout.get('humans')['target_x_ranges']
            # self.pedestrian_target_y_ranges = self.layout.get('humans')['target_y_ranges'] 
            # self.min_separation = self.layout.get('humans')['min_separation']
        # else: # use the layout in meta-config
        self.walls = self.config.get('walls')
        components = self.config.get('components')
        humans = self.config.get('movements')['humans']
        agent = self.config.get('movements')['agent']

        # self.min_separation = self.config.get('humans')['personal_space']
        self.min_separation = 0.5
        self.pedestrian_x_range_radius = humans['x_range_radius']
        self.pedestrian_y_range_radius = humans['y_range_radius']
        self.pedestrian_centers = [[components[loc] for loc in humans['initial_positions']], [components[loc] for loc in humans['target_positions']]]
        self.pedestrian_status = [False] * self.num_pedestrians 

        self.agent_init = components[agent['initial_positions']]
        self.agent_target = components[agent['target_positions']]
        self.agent_x_range_radius = agent['x_range_radius']
        self.agent_y_range_radius = agent['y_range_radius']

        if self.walls is not None:
            for i, wall_pos in enumerate(self.walls['walls_pos']):
                wall_dim = self.walls['walls_dim'][i]
                box = BoxShape(pos=wall_pos, dim=wall_dim)
                self.obstacle_ids.append(self.simulator.import_object(box))

        ''' Obstacles '''
        self.obstacles = []

        self.initial_box_size = [0.2, 0.3, 0.3]

        # Create/re-create obstacles in random positions
        self.reset_obstacles() 
        
        ''' Pedestrians '''
        self.humans = []
        self.pedestrians = []
        self.pedestrian_ids = []
        self.pedestrian_goal_ids = []
        self.pedestrian_goal_objects = []
        self.pedestrian_gibson_ids = []

        # poses are defined as x,y,z followed by random lower and upper range to add to pose
        # self.pedestrian_start_poses = [[(3.0, 3.0, 0.03), (-1.0, 1.0)], [(2.0, 2.0, 0.03), (-1.0, 1.0)],
                                       # [(-3.0, -3.0, 0.03), (-1.0, 1.0)], [(-2.0, -2.0, 0.03), (-1.0, 1.0)]]
        # self.pedestrian_goal_poses = [[(3.0, 3.0, 0.03), (-1.0, 1.0)], [(2.0, 2.0, 0.03), (-1.0, 1.0)],
                                      # [(-3.0, -3.0, 0.03), (-1.0, 1.0)], [(-2.0, -2.0, 0.03), (-1.0, 1.0)]]
        
        self.reset_pedestrians()

        # Visualize locations of different compoenents to debug.
        for component in components:
            component_pos = components[component]
            p.addUserDebugText(component, [component_pos['center_x'], component_pos['center_y'], 2.0], [1, 0, 0])
        
    def create_pedestrians(self, pedestrian_poses):
#         # remove any existing pedestrians
#         for pedestrian in self.pedestrians:
#             p.removeCollisionShape(pedestrian.collision_id)
#             #self.remove_all_collisions(pedestrian.body_id)            
#             p.removeConstraint(pedestrian.cid)
#             
#         for ped_id in self.pedestrian_gibson_ids:
#             try:
#                 p.removeBody(ped_id)
#             except:
#                 print("ERROR with PEDESTRIAN ID: ", ped_id)
#         
#         self.pedestrian_gibson_ids = []

        # create pedestrian objects
        if len(self.pedestrians) == 0:
            self.pedestrians = [Pedestrian(pos = pedestrian_poses[i]) for i in range(self.num_pedestrians)]
            # spawn pedestrians and get Gibson IDs
            self.pedestrian_gibson_ids = [self.simulator.import_object(ped) for ped in self.pedestrians]
    
    def step(self, action):
        # compute the next human actions from the current observations
        human_actions = []
        
        for i, human in enumerate(self.humans):
            # get the positions and velocities of other humans
            ob = [other_human.get_observable_state() for other_human in self.humans if other_human != human]
                      
            #self.pedestrians_can_see_robot = np.random.uniform()
            #if self.pedestrians_can_see_robot < 0.5:
            
            # can this person see the robot?
            if self.pedestrians_can_see_robot:
                ob += [self.get_robot_observable_state()]
                #self.pedestrian_simulator.setAgentPosition(self.robot_as_pedestrian_id, tuple(self.robots[0].get_position()[:2]))
            # human_actions.append(human.act(ob, walls=self.walls, obstacles=self.obstacles))
            if self.walls:
                walls_config = list(zip(self.walls['walls_pos'], self.walls['walls_dim']))
            else:
                walls_config = list()
            human_actions.append(human.act(ob, walls=walls_config, obstacles=self.obstacles))
<<<<<<< HEAD
            
=======

            # Set next goal if close to current one.
            if l2_distance(np.array(human.get_goal_position()), self.pedestrians[i].get_position()) < self.dist_tol:
                self.reset_single_pedestrian(i)
                
>>>>>>> 6e112c0c
        # move each human
        for i, human_action in enumerate(human_actions):
            self.humans[i].step(human_action)
            
        # move the robot
        self.robots[0].apply_action(action)
        
        # check for collisions
        collision_links = self.run_simulation()
        
        # get the next state
        state = self.get_state(collision_links)
        
        # collect reward
        info = {}
        reward, info = self.get_reward(collision_links, action, info)
        
        # check for a termination result
        done, info = self.get_termination(collision_links, info)

        # Update distance metrics
        self.time_elapsed += self.action_timestep

        robot_position = self.robots[0].get_position()
        distance_traveled = np.sqrt((robot_position[0] - self.last_robot_px)**2 + (robot_position[1] - self.last_robot_py)**2)
        
        self.distance_traveled += distance_traveled
        self.episode_distance += distance_traveled
        
        #self.n_personal_space_violations += 1 * (self.discomfort_dist - dmin) / self.discomfort_dist * self.time_step
                
        self.last_robot_px = robot_position[0]
        self.last_robot_py = robot_position[1]
        
        self.current_step += 1

        if done:
            #print(info)
            print("episodes:", self.current_episode, [(key, np.around(info[key][0], 2)) for key in ['success_rate', 'ped_collision_rate', 'ped_hits_robot_rate', 'collision_rate', 'timeout_rate', 'personal_space_violations', 'shortest_path_length']])

            if self.automatic_reset:
                info['last_observation'] = state
                state = self.reset()
                    
        return state, reward, done, info

    def get_reward(self, collision_links=[], action=None, info={}):
        reward = 0.0
        self.success = False
        self.collision = False
            
        # is the goal reached?
        if l2_distance(self.current_target_position, self.get_position_of_interest()) < self.dist_tol:
            reward = self.success_reward  # |success_reward| = 10.0 per step
            self.success = True
        else:
            # check for collision
            collision_reward = float(len(collision_links) > 0)
            if collision_reward > 0:
                self.collision = True
                
                # only blame rhe robot if it is moving at an appreciable speed
                robot_velocity = self.robots[0].get_velocity()
    
                if np.linalg.norm([robot_velocity[0], robot_velocity[1]]) > 0.05:
                    info['collision_reward'] = collision_reward * self.collision_reward_weight  # expose collision reward to info
                    reward = collision_reward * self.collision_reward_weight  # |collision_reward| ~= 1.0 per step if collision
            else:
                # add up the other rewards
                reward = self.slack_reward  # |slack_reward| = 0.01 per step

                if self.current_step == 0:
                    self.initial_potential = self.get_potential()
                    self.normalized_potential = 1.0
                
                current_potential = self.get_potential()
                new_normalized_potential = current_potential / self.initial_potential                
                potential_reward = self.normalized_potential - new_normalized_potential
                
                reward += potential_reward * self.potential_reward_weight
                #print(self.initial_potential, current_potential, self.normalized_potential, new_normalized_potential, potential_reward)
                self.normalized_potential = new_normalized_potential        
        
                # electricity_reward = np.abs(self.robots[0].joint_speeds * self.robots[0].joint_torque).mean().item()
                electricity_reward = 0.0
                reward += electricity_reward * self.electricity_reward_weight  # |electricity_reward| ~= 0.05 per step
        
                # stall_torque_reward = np.square(self.robots[0].joint_torque).mean()
                stall_torque_reward = 0.0
                reward += stall_torque_reward * self.stall_torque_reward_weight  # |stall_torque_reward| ~= 0.05 per step
                
        # # get minimum distance between the robot and a pedestrian
        # ped_positions = get_ped_positions(self)
        # robot_position = self.robots[0].get_position()

        # # TODO: human and robot radius hard coded for now (0.3 meters each)
        # self.collision = False
        # ped_robot_distances = [[np.linalg.norm(ped_pos[i][0] - robot_pos[0], ped_pos[i][1] - robot_pos[1]) - 0.3 - 0.3] for i in range(self.num_pedestrians)]
        # closest_dist = np.min(ped_robot_distances)

        # # velocity projection to elongate the personal space in the direction of motion
        # cutting_off = False

        # ped_robot_lookahead_distances = [(self.humans[i].vx, self.humans[i].vy) for i in range(self.um_pedestrians)]        
        
        # for i, human in enumerate(self.humans):
        #     px = human.px - self.robot.px
        #     py = human.py - self.robot.py

        #     ex = px + human.vx * self.lookahead_interval
        #     ey = py + human.vy * self.lookahead_interval
            
        #     # get the nearest distance to segment connecting the current position and future position
        #     velocity_dist = point_to_segment_dist(px, py, ex, ey, 0, 0) - human.radius - self.robot.radius

        #     if velocity_dist < velocity_dmin:
        #         velocity_dmin = velocity_dist
            
        info['episodes'] = self.current_episode
        info['successes'] = self.n_successes,
        info['collisions'] = self.n_collisions,
        info['ped_collisions'] = self.n_ped_collisions,
        info['ped_hits_robot'] = self.n_ped_hits_robot,
        info['timeouts'] = self.n_timeouts,
        info['personal_space_violations'] = 0 if self.distance_traveled == 0 else self.n_personal_space_violations / self.distance_traveled,
        info['cutting_off'] = 0 if self.distance_traveled == 0 else self.n_cutting_off / self.distance_traveled,
        info['success_rate'] = 0 if self.current_episode == 0 else 100 * self.n_successes / self.current_episode,
        info['collision_rate'] = 0 if self.current_episode == 0 else 100 * self.n_collisions / self.current_episode,
        info['ped_collision_rate'] = 0 if self.current_episode == 0 else 100 * self.n_ped_collisions / self.current_episode,
        info['ped_hits_robot_rate'] = 0 if self.current_episode == 0 else 100 * self.n_ped_hits_robot / self.current_episode,
        info['timeout_rate'] = 0 if self.current_episode == 0 else 100 * self.n_timeouts / self.current_episode,
        info['shortest_path_length'] = None if self.current_episode == 0 else [self.spl]
        
        if self.success:
            print(reward)
                         
        return reward, info

    def update_pedestrian_goal_markers(self, pedestrian_goals):
        if len(self.pedestrian_goal_objects) == 0:
            for ped_goal in pedestrian_goals:
                pedestrian_goal_visual_obj = VisualObject(visual_shape=p.GEOM_CYLINDER,
                                                          rgba_color=[1, 1, 0, 0.6],
                                                          radius=0.05,
                                                          length=0.5,
                                                          initial_offset=[0, 0, 0.25])

                self.pedestrian_goal_objects.append(pedestrian_goal_visual_obj)
                self.pedestrian_goal_ids.append(pedestrian_goal_visual_obj.load())                
        # else:
        for i in range(len(self.pedestrian_goal_objects)):
            self.pedestrian_goal_objects[i].set_position(pos=[pedestrian_goals[i][0], pedestrian_goals[i][1], 0.25])
        


    def create_human_agents(self, pedestrian_poses, pedestrian_goals):
        for i in range(self.num_pedestrians):
            human = Human(self.config, 'humans')
            self.humans.append(human)
            if self.randomize_pedestrian_attributes:
                human.sample_random_attributes()

    def reset_single_pedestrian(self, pid):
        # Randomize goal.
        status = self.pedestrian_status[pid]
        center_x = self.pedestrian_centers[status][pid]['center_x']
        center_y = self.pedestrian_centers[status][pid]['center_y']
        gx = random.uniform(center_x - self.pedestrian_x_range_radius[pid], center_x + self.pedestrian_x_range_radius[pid])
        gy = random.uniform(center_y - self.pedestrian_y_range_radius[pid], center_y + self.pedestrian_y_range_radius[pid])
        
        # Reset Human Agent.
        px, py, theta = self.humans[pid].get_position()
        self.humans[pid].set(px, py, theta, gx, gy, gr=0, vx=0, vy=0, vr=0)

        # Reset goal marker.
        self.pedestrian_goal_objects[pid].set_position(pos=[gx, gy, 0.03])

        # Flip status.
        self.pedestrian_status[pid] = not self.pedestrian_status[pid]

    def reset_pedestrians(self):
        if len(self.pedestrians) == 0:
            
            # generate initial pedestrian poses
            pedestrian_poses = self.generate_pedestrian_poses_v2()
        else:
            # get current poses
            pedestrian_poses = [pedestrian.get_position() for pedestrian in self.pedestrians]
            
        # generate a goal for each pedestrian
        pedestrian_goals = self.generate_pedestrian_poses_v2()

        if len(self.pedestrians) == 0:
            self.create_pedestrians(pedestrian_poses)
            self.create_human_agents(pedestrian_poses, pedestrian_goals)

        # generate the goal marker in Gibson
        self.update_pedestrian_goal_markers(pedestrian_goals)
        
        # self.humans = []
        for i in range(self.num_pedestrians):
            # human = Human(self.config, 'humans')
            
            if self.randomize_pedestrian_attributes:
                self.humans[i].sample_random_attributes()
                
            [px, py, _] = pedestrian_poses[i]
            [gx, gy, _] = pedestrian_goals[i]
<<<<<<< HEAD
            
#             try:
#                 gx = -self.current_target_position[0]
#                 gy = self.current_target_position[1]
#             except:
#                 pass
            
            vx = human.v_pref * np.cos(human.theta)
            vy = human.v_pref * np.sin(human.theta)
            human.set(px, py, human.theta, gx, gy, vx, vy, 0, 0)
            
            self.humans.append(human)
=======
                
            self.humans[i].set(px, py, self.humans[i].theta, gx, gy, 0, 0, 0, 0)

            # self.humans.append(human)
>>>>>>> 6e112c0c

    def update_pedestrian_positions_in_gibson(self):
        for i, human in enumerate(self.humans):
            
            if human.reached_destination():
                continue
            
            px = human.px
            py = human.py
            theta = human.theta
        
            direction = p.getQuaternionFromEuler([0, 0, theta])
            self.pedestrians[i].reset_position_orientation([px, py, 0.03], direction)        
            
    def reset_obstacles(self):
        # First remove the obstacles
        # print('RESET {} OBSTACLES'.format(self.num_obstacles))
        for obstacle in self.obstacles:
            p.removeCollisionShape(obstacle.collision_id)
            p.removeBody(obstacle.body_id)

        self.obstacle_ids = list()
        self.obstacles = list()

        # Then recreate them in new positions
        for _ in range(self.num_obstacles):
            _, pos = self.scene.get_random_point(min_xy=-2, max_xy=2)            
            box = BoxShape(pos=pos, dim=self.initial_box_size, rgba_color=[1.0, 0.0, 0.0, 1.0])
            self.obstacle_ids.append(self.simulator.import_interactive_object(box))
            self.obstacles.append(box)
        
    def reset_initial_and_target_pos(self):
        # Compute SPL metric
        robot_position = self.robots[0].get_position()
        self.last_robot_px = robot_position[0]
        self.last_robot_py = robot_position[1]
        
        if self.current_episode > 0:
            self.compute_metrics()
            
        # Select new positions for obstacles
        self.reset_obstacles()

        # Select new positions and goals for pedestrians
        # self.reset_pedestrians()
        
        # Choose new start postion and goal location for robot
        reset_complete = False
        while not reset_complete:
            pos = np.array([np.random.uniform(self.agent_init['center_x'] - self.agent_x_range_radius, self.agent_init['center_x'] + self.agent_x_range_radius), np.random.uniform(self.agent_init['center_y'] - self.agent_y_range_radius, self.agent_init['center_y'] + self.agent_y_range_radius), 0.0])

            self.robots[0].set_position(pos=[pos[0], pos[1], pos[2] + 0.1])
            self.robots[0].set_orientation(
                orn=quatToXYZW(euler2quat(0, 0, np.random.uniform(0, np.pi * 2)), 'wxyz'))
            self.initial_pos = np.array(pos)
            
            max_trials = 1000
            dist = 0.0
            for _ in range(max_trials):  # if initial and target positions are < 1 meter away from each other, reinitialize
                self.current_target_position = np.array([np.random.uniform(self.agent_target['center_x'] - self.agent_x_range_radius, self.agent_target['center_x'] + self.agent_x_range_radius), np.random.uniform(self.agent_target['center_y']- self.agent_y_range_radius, self.agent_target['center_y'] + self.agent_y_range_radius), 0.0])
                dist = l2_distance(self.initial_pos, self.current_target_position)
                if dist > 1.0:
                    reset_complete = True
                    break
            if dist < 1.0:
                print("Failed to find initial and target pos that are >1m apart")
                print("Selecting new initial position")
        
        self.n_steps = 0
        self.episode_distance = 0.0
        self.episode_time = 0.0
        
#         # Get initial goal potential and collision potential
#         if self.n_steps == 0:
#             self.initial_potential = self.get_potential()
#             self.normalized_potential = 1.0

        collision_links = []
        for _ in range(self.simulator_loop):
            self.simulator_step()
            collision_links += list(p.getContactPoints(bodyA=self.robots[0].robot_ids[0]))
        collision_links = self.filter_collision_links(collision_links)
        no_collision = len(collision_links) == 0

        # Compute the shortest distance to this goal (TODO: account for obstacles!)
        robot_position = self.robots[0].get_position()

<<<<<<< HEAD
        self.episode_shortest_distance = np.sqrt((current_target_position[0] - robot_position[0])**2 + (current_target_position[1] - robot_position[1])**2)
=======
        self.episode_shortest_distance = np.sqrt((self.current_target_position[0] - robot_position[0])**2 + (self.current_target_position[1] - robot_position[1])**2)
        
        self.n_steps = 0
        self.episode_distance = 0.0
        self.episode_time = 0.0
>>>>>>> 6e112c0c

        #return no_collision
        return True
    
    def compute_metrics(self):
        if self.success:
            self.spl_sum += self.episode_shortest_distance / (max(self.episode_shortest_distance, self.episode_distance))
        
        self.spl = self.spl_sum / self.current_episode
        
    def generate_pedestrian_poses_v2(self):
        # Euclidean distance on xy plane.
        def euclidean_xy(source, target):
            return np.sqrt((source[0] - target[0]) ** 2 + (source[1] - target[1]) ** 2)

        pedestrian_poses = list()
        all_object_poses = list()
       
        for obstacle in self.obstacles:
            all_object_poses.append(obstacle.get_position())

        for i in range(self.num_pedestrians):
            good_pose = False
            while not good_pose:
                good_pose = True
                status = int(self.pedestrian_status[i])
                center_x = self.pedestrian_centers[status][i]['center_x']
                pedestrian_x = random.uniform(center_x - self.pedestrian_x_range_radius[i], center_x + self.pedestrian_x_range_radius[i])
                center_y = self.pedestrian_centers[status][i]['center_y']
                pedestrian_y = random.uniform(center_y - self.pedestrian_y_range_radius[i], center_y + self.pedestrian_y_range_radius[i])
                pedestrian_pose = (pedestrian_x, pedestrian_y, self.pedestrian_z)
                
                # Check if this position is too closed to any previous poses.
                for prev_pose in all_object_poses:
                    dist = euclidean_xy(pedestrian_pose, prev_pose)
                    # print('distance between instances: {}'.format(dist))
                    if dist < self.min_separation:
                        good_pose = False
                        
            # Flip status
            self.pedestrian_status[i] = not self.pedestrian_status[i]
    
            pedestrian_poses.append(pedestrian_pose)
            all_object_poses.append(pedestrian_pose)

        return pedestrian_poses

    def get_robot_observable_state(self):
        px, py, pz = self.robots[0].get_position()
        theta = self.robots[0].get_rpy()[2]
        vx, vy, vz = self.robots[0].get_velocity()
        vr = self.robots[0].get_angular_velocity()[2]

        # TODO: replace hard coded robot radius and personal space radius
        return ObservableState(px, py, theta, vx, vy, vr, 0.3, 0.6)

class InteractiveNavigateEnv(NavigateEnv):
    def __init__(self,
                 config_file,
                 mode='headless',
                 action_timestep=1 / 10.0,
                 physics_timestep=1 / 240.0,
                 random_position=False,
                 device_idx=0,
                 automatic_reset=False,
                 arena="simple_hl_ll"):
        super(InteractiveNavigateEnv, self).__init__(config_file,
                                                     mode=mode,
                                                     action_timestep=action_timestep,
                                                     physics_timestep=physics_timestep,
                                                     automatic_reset=automatic_reset,
                                                     device_idx=device_idx)
        self.arena = arena
        assert self.arena in [
            "only_ll_obstacles",
            "only_ll",
            "simple_hl_ll",
            "complex_hl_ll"
        ], "Wrong arena"

        self.floor = VisualObject(visual_shape=p.GEOM_BOX, rgba_color=[0.643, 0.643, 0.788, 0.0], half_extents=[20, 20, 0.02], initial_offset=[0, 0, -0.03])
        self.floor.load()
        self.floor.set_position([0, 0, 0])
        self.simulator.import_object(self.floor)


        self.door = InteractiveObj(os.path.join(gibson2.assets_path, 'models', 'scene_components', 'realdoor.urdf'),
                                   scale=1.35)
        self.simulator.import_interactive_object(self.door)
        if self.arena == "only_ll" or self.arena == "only_ll_obstacles":
            self.door.set_position_rotation([100.0, 100.0, -0.03], quatToXYZW(euler2quat(0, 0, np.pi / 2.0), 'wxyz'))
        else:
            self.door.set_position_rotation([0.0, 0.0, -0.03], quatToXYZW(euler2quat(0, 0, -np.pi / 2.0), 'wxyz'))
        self.door_angle = self.config.get('door_angle', 90)
        self.door_angle = (self.door_angle / 180.0) * np.pi
        self.door_handle_link_id = 2
        self.door_axis_link_id = 1
        self.jr_end_effector_link_id = 33  # 'm1n6s200_end_effector'
        self.random_position = random_position

        if self.arena == "only_ll_obstacles":
            self.box_poses = [
                [[np.random.uniform(-4, 4), np.random.uniform(-4, -1), 1], [0, 0, 0, 1]],
                [[np.random.uniform(-4, 4), np.random.uniform(-4, -1), 1], [0, 0, 0, 1]],
                [[np.random.uniform(-4, 4), np.random.uniform(-4, -1), 1], [0, 0, 0, 1]],

                [[np.random.uniform(-4, 4), np.random.uniform(1, 4), 1], [0, 0, 0, 1]],
                [[np.random.uniform(-4, 4), np.random.uniform(1, 4), 1], [0, 0, 0, 1]],
                [[np.random.uniform(-4, 4), np.random.uniform(1, 4), 1], [0, 0, 0, 1]],

                [[np.random.uniform(-4, -1), np.random.uniform(-4, 4), 1], [0, 0, 0, 1]],
                [[np.random.uniform(-4, -1), np.random.uniform(-4, 4), 1], [0, 0, 0, 1]],
                [[np.random.uniform(-4, -1), np.random.uniform(-4, 4), 1], [0, 0, 0, 1]],

                [[np.random.uniform(1, 4), np.random.uniform(-4, 4), 1], [0, 0, 0, 1]],
                [[np.random.uniform(1, 4), np.random.uniform(-4, 4), 1], [0, 0, 0, 1]],
                [[np.random.uniform(1, 4), np.random.uniform(-4, 4), 1], [0, 0, 0, 1]],
            ]

            self.walls = []
            for box_pose in self.box_poses:
                box = BoxShape(pos=box_pose[0], dim=[0.5, 0.5, 1])
                self.simulator.import_interactive_object(box)
                self.walls += [box]

        elif self.arena == "only_ll":
            self.wall_poses = [
                [[0, -3, 1], [0, 0, 0, 1]],
                [[0, 3, 1], [0, 0, 0, 1]],
                [[-3, 0, 1], [0, 0, np.sqrt(0.5), np.sqrt(0.5)]],
                [[3, 0, 1], [0, 0, np.sqrt(0.5), np.sqrt(0.5)]],
            ]

            self.walls = []
            for wall_pose in self.wall_poses:
                wall = InteractiveObj(os.path.join(gibson2.assets_path, 'models', 'scene_components', 'walls.urdf'),
                                      scale=1)
                self.simulator.import_interactive_object(wall)
                wall.set_position_rotation(wall_pose[0], wall_pose[1])
                self.walls += [wall]

        elif self.arena == "simple_hl_ll":
            self.wall_poses = [
                [[0, -3, 1], [0, 0, 0, 1]],
                [[0, 3, 1], [0, 0, 0, 1]],
                [[-3, 0, 1], [0, 0, np.sqrt(0.5), np.sqrt(0.5)]],
                [[3, 0, 1], [0, 0, np.sqrt(0.5), np.sqrt(0.5)]],
                [[0, -7.8, 1], [0, 0, np.sqrt(0.5), np.sqrt(0.5)]],
                [[0, 7.8, 1], [0, 0, np.sqrt(0.5), np.sqrt(0.5)]],
            ]

            self.walls = []
            for wall_pose in self.wall_poses:
                wall = InteractiveObj(os.path.join(gibson2.assets_path, 'models', 'scene_components', 'walls.urdf'),
                                      scale=1)
                self.simulator.import_interactive_object(wall)
                wall.set_position_rotation(wall_pose[0], wall_pose[1])
                self.walls += [wall]

        elif self.arena == "complex_hl_ll":
            self.wall_poses = [
                [[0, -3, 1], [0, 0, 0, 1]],
                [[0, 6, 1], [0, 0, 0, 1]],
                [[-3, 0, 1], [0, 0, np.sqrt(0.5), np.sqrt(0.5)]],
                [[3, 0, 1], [0, 0, np.sqrt(0.5), np.sqrt(0.5)]]
            ]

            self.half_wall_poses = [
                [[1.3, 3, 1], [0, 0, 0, 1]],
            ]

            self.quarter_wall_poses = [
                [[0.0, 7.68, 1], [0, 0, np.sqrt(0.5), np.sqrt(0.5)]],
                [[0.0, 2.45, 1], [0, 0, np.sqrt(0.5), np.sqrt(0.5)]],
            ]

            self.walls = []
            for wall_pose in self.wall_poses:
                wall = InteractiveObj(os.path.join(gibson2.assets_path, 'models', 'scene_components', 'walls.urdf'),
                                      scale=1)
                self.simulator.import_interactive_object(wall)
                wall.set_position_rotation(wall_pose[0], wall_pose[1])
                self.walls += [wall]

            for wall_pose in self.half_wall_poses:
                wall = InteractiveObj(
                    os.path.join(gibson2.assets_path, 'models', 'scene_components', 'walls_half.urdf'),
                    scale=1)
                self.simulator.import_interactive_object(wall)
                wall.set_position_rotation(wall_pose[0], wall_pose[1])
                self.walls += [wall]

            for wall_pose in self.quarter_wall_poses:
                wall = InteractiveObj(
                    os.path.join(gibson2.assets_path, 'models', 'scene_components', 'walls_quarter.urdf'),
                    scale=1)
                self.simulator.import_interactive_object(wall)
                wall.set_position_rotation(wall_pose[0], wall_pose[1])
                self.walls += [wall]

        # dense reward
        self.prev_stage = self.stage
        self.stage_get_to_door_handle = 0
        self.stage_open_door = 1
        self.stage_get_to_target_pos = 2

        # attaching JR's arm to the door handle
        self.door_handle_dist_thresh = 0.2
        self.cid = None

        # visualize subgoal
        cyl_length = 3.0
        self.subgoal_end_effector = VisualObject(rgba_color=[0, 0, 0, 0.8], radius=0.06)
        self.subgoal_end_effector.load()
        self.subgoal_end_effector_base = VisualObject(visual_shape=p.GEOM_CYLINDER,
                                                      rgba_color=[1, 1, 0, 0.8],
                                                      radius=0.05,
                                                      length=cyl_length,
                                                      initial_offset=[0, 0, cyl_length / 2])
        self.subgoal_end_effector_base.load()

        self.door_handle_vis = VisualObject(rgba_color=[1, 0, 0, 0.0], radius=self.door_handle_dist_thresh)
        self.door_handle_vis.load()

        # TODO: move robot joint id and name mapping to robot_locomotors.py
        self.id_to_name = {
            0: {"name": "ground", "links": {-1: "base", 0: "ground"}},
            1: {"name": "ground", "links": {-1: "base", 0: "ground"}},
            2: {"name": "ground", "links": {-1: "base", 0: "ground"}},
            3: {"name": "ground", "links": {-1: "base", 0: "ground"}},
        }
        self.id_to_name[self.door.body_id] = {"name": "door",
                                              "links": {-1: "world", 0: "base", 1: "door_leaf", 2: "door_knob"}}
        for i, wall in enumerate(self.walls):
            self.id_to_name[wall.body_id] = {"name": "wall%d" % (i+1), "links": {-1: "world", 0: "wall"}}
        self.id_to_name[self.robots[0].robot_ids[0]] = {"name": "robot", "links": {
            -1: "base",
            0: "base_chassis",
            1: "jr2_fixed_body (wrapper)",
            2: "left wheel",
            3: "right wheel",
            4: "front_caster_pivot",
            5: "front_caster_wheel",
            6: "rear_caster_pivot",
            7: "rear_caster_wheel",
            8: "ext_imu_frame",
            9: "rear_laser",
            10: "front_laser",
            11: "lower_velodyne_frame",
            12: "occam",
            13: "occam_omni_optical",
            14: "upper_velodyne_frame",
            15: "scan",
            16: "gps_frame",
            17: "pan",
            18: "tilt",
            19: "camera",
            20: "camera_rgb_frame",
            21: "camera_rgb_optical_frame",
            22: "camera_depth_frame",
            23: "camera_depth_optical_frame",
            24: "eyes",
            25: "right_arm_attach",
            26: "m1n6s200_link_base",
            27: "m1n6s200_link_1 (shoulder)",
            28: "m1n6s200_link_2 (arm)",
            29: "m1n6s200_link_3 (elbow)",
            30: "m1n6s200_link_4 (forearm)",
            31: "m1n6s200_link_5 (wrist)",
            32: "m1n6s200_link_6 (hand)",
            33: "end_effector",
        }}

    def set_subgoal(self, ideal_next_state):
        obs_avg = (self.observation_normalizer['sensor'][1] + self.observation_normalizer['sensor'][0]) / 2.0
        obs_mag = (self.observation_normalizer['sensor'][1] - self.observation_normalizer['sensor'][0]) / 2.0
        ideal_next_state = (ideal_next_state * obs_mag) + obs_avg
        self.subgoal_end_effector.set_position(ideal_next_state)
        self.subgoal_end_effector_base.set_position([ideal_next_state[0], ideal_next_state[1], 0])

    def set_subgoal_type(self, only_base=True):
        if only_base:
            # Make the marker for the end effector completely transparent
            self.subgoal_end_effector.set_color([0, 0, 0, 0.0])
        else:
            self.subgoal_end_effector.set_color([0, 0, 0, 0.8])

    def reset_interactive_objects(self):
        # close the door
        p.resetJointState(self.door.body_id, self.door_axis_link_id, targetValue=0.0, targetVelocity=0.0)
        if self.cid is not None:
            p.removeConstraint(self.cid)
            self.cid = None

    def reset_initial_and_target_pos(self):
        if self.arena == "only_ll" or self.arena == "only_ll_obstacles":
            if self.random_position:
                pos = [np.random.uniform(-0.5, 0.5), np.random.uniform(-0.5, 0.5), 0]
            else:
                pos = [0.0, 0.0, 0.0]
        elif self.arena == "simple_hl_ll":
            if self.random_position:
                pos = [np.random.uniform(1, 2), np.random.uniform(-2, 2), 0]
            else:
                pos = [1.0, 0.0, 0.0]
        elif self.arena == "complex_hl_ll":
            if self.random_position:
                pos = [np.random.uniform(-2, -1.7), np.random.uniform(4.5, 5), 0]
            else:
                pos = [-2, 4, 0.0]

        # self.robots[0].set_position(pos=[pos[0], pos[1], pos[2] + 0.1])
        self.robots[0].set_position(pos=[pos[0], pos[1], pos[2]])

        if self.arena == "only_ll" or self.arena == "only_ll_obstacles":
            self.robots[0].set_orientation(
                orn=quatToXYZW(euler2quat(0, 0, np.random.uniform(0, np.pi * 2)), 'wxyz')
            )
        elif self.arena == "simple_hl_ll":
            if self.random_position:
                self.robots[0].set_orientation(
                    orn=quatToXYZW(euler2quat(0, 0, np.random.uniform(0, np.pi * 2)), 'wxyz')
                )
            else:
                self.robots[0].set_orientation(orn=quatToXYZW(euler2quat(0, 0, np.pi), 'wxyz'))
        elif self.arena == "complex_hl_ll":
            self.robots[0].set_orientation(
                orn=quatToXYZW(euler2quat(0, 0, np.random.uniform(0, np.pi * 2)), 'wxyz')
            )
            # if self.random_position:
            #     self.robots[0].set_orientation(
            #         orn=quatToXYZW(euler2quat(0, 0, np.random.uniform(0, np.pi * 2)), 'wxyz')
            #     )
            # else:
            #     self.robots[0].set_orientation(orn=quatToXYZW(euler2quat(0, 0, 0), 'wxyz'))

        self.initial_pos = pos
        if self.arena == "only_ll" or self.arena == "only_ll_obstacles":
            self.target_pos = [-100, -100, 0]
        elif self.arena == "simple_hl_ll" or self.arena == "complex_hl_ll":
            if self.random_position:
                self.target_pos = [np.random.uniform(-2, -1), np.random.uniform(-2, 2), 0.0]
            else:
                self.target_pos = np.array([-1.5, 0.0, 0.0])

        self.door_handle_vis.set_position(pos=np.array(p.getLinkState(self.door.body_id, self.door_handle_link_id)[0]))

        collision_links = []
        for _ in range(self.simulator_loop):
            self.simulator_step()
            collision_links += list(p.getContactPoints(bodyA=self.robots[0].robot_ids[0]))
        collision_links = self.filter_collision_links(collision_links)
        no_collision = len(collision_links) == 0
        return no_collision

    def reset(self):
        self.reset_interactive_objects()
        self.stage = 0
        self.prev_stage = self.stage
        return super(InteractiveNavigateEnv, self).reset()

    # wrap the specified dimensions of the states to [-pi, pi]
    def wrap_to_pi(self, states, indices):
        states[indices] = states[indices] - 2.0 * np.pi * np.floor((states[indices] + np.pi) / (np.pi * 2))
        return states

    def get_state(self, collision_links=[]):
        state = super(InteractiveNavigateEnv, self).get_state(collision_links)
        # self.state_stats['sensor'].append(state['sensor'])
        # self.state_stats['auxiliary_sensor'].append(state['auxiliary_sensor'])
        if self.normalize_observation:
            for key in state:
                obs_min = self.observation_normalizer[key][0]
                obs_max = self.observation_normalizer[key][1]
                obs_avg = (self.observation_normalizer[key][1] + self.observation_normalizer[key][0]) / 2.0
                obs_mag = (self.observation_normalizer[key][1] - self.observation_normalizer[key][0]) / 2.0
                # clipped = np.clip(state[key], obs_min, obs_max)
                # if np.sum(state[key] == clipped) / float(state[key].shape[0]) < 0.8:
                #     print("WARNING: more than 20% of the observations are clipped for key: {}".format(key))
                state[key] = (np.clip(state[key], obs_min, obs_max) - obs_avg) / obs_mag  # normalize to [-1, 1]
        # self.state_stats['rgb'].append(state['rgb'])
        # self.state_stats['depth'].append(state['depth'])
        return state

    def get_additional_states(self):
        additional_states = self.robots[0].get_end_effector_position()
        assert len(additional_states) == self.additional_states_dim, 'additional states dimension mismatch'
        return additional_states

    def get_auxiliary_sensor(self, collision_links=[]):
        auxiliary_sensor = np.zeros(self.auxiliary_sensor_dim)
        robot_state = self.robots[0].calc_state()
        assert self.auxiliary_sensor_dim == 66
        assert robot_state.shape[0] == 31

        robot_state = self.wrap_to_pi(robot_state, np.arange(7, 28, 3))  # wrap wheel and arm joint pos to [-pi, pi]

        end_effector_pos = self.robots[0].get_end_effector_position() - self.robots[0].get_position()
        end_effector_pos = rotate_vector_3d(end_effector_pos, *self.robots[0].get_rpy())
        auxiliary_sensor[:3] = self.robots[0].get_position()     # x, y, z
        auxiliary_sensor[3:6] = end_effector_pos                 # arm_x, arm_y_ arm_z (local)
        auxiliary_sensor[6:11] = robot_state[1:6]                # vx, vy, vz, roll, pitch
        auxiliary_sensor[11:46:5] = robot_state[7:28:3]          # pos for wheel 1, 2, arm joint 1, 2, 3, 4, 5
        auxiliary_sensor[12:47:5] = robot_state[8:29:3]          # vel for wheel 1, 2, arm joint 1, 2, 3, 4, 5
        auxiliary_sensor[13:48:5] = robot_state[9:30:3]          # trq for wheel 1, 2, arm joint 1, 2, 3, 4, 5
        auxiliary_sensor[14:49:5] = np.cos(robot_state[7:28:3])  # cos(pos) for wheel 1, 2, arm joint 1, 2, 3, 4, 5
        auxiliary_sensor[15:50:5] = np.sin(robot_state[7:28:3])  # sin(pos) for wheel 1, 2, arm joint 1, 2, 3, 4, 5
        auxiliary_sensor[46:49] = robot_state[28:31]             # v_roll, v_pitch, v_yaw

        roll, pitch, yaw = self.robots[0].get_rpy()
        cos_yaw, sin_yaw = np.cos(yaw), np.sin(yaw)
        door_angle = p.getJointState(self.door.body_id, self.door_axis_link_id)[0]
        cos_door_angle, sin_door_angle = np.cos(door_angle), np.sin(door_angle)
        has_door_handle_in_hand = 1.0 if self.stage == self.stage_open_door else -1.0
        door_pos = np.array([0, 0, -0.02])
        target_pos = self.target_pos
        robot_pos = self.robots[0].get_position()
        door_pos_local = rotate_vector_3d(door_pos - robot_pos, roll, pitch, yaw)
        target_pos_local = rotate_vector_3d(target_pos - robot_pos, roll, pitch, yaw)
        has_collision = 1.0 if len(collision_links) > 0 else -1.0

        auxiliary_sensor[49:52] = np.array([yaw, cos_yaw, sin_yaw])
        auxiliary_sensor[52:56] = np.array([door_angle, cos_door_angle, sin_door_angle, has_door_handle_in_hand])
        auxiliary_sensor[56:59] = target_pos
        auxiliary_sensor[59:62] = door_pos_local
        auxiliary_sensor[62:65] = target_pos_local
        auxiliary_sensor[65] = has_collision

        return auxiliary_sensor

    def filter_collision_links(self, collision_links):
        # ignore collision between the robot and the ground
        collision_links = [elem for elem in collision_links if elem[2] not in self.collision_ignore_body_ids]
        # ignore collision between hand and door
        collision_links = [elem for elem in collision_links if
                           not (elem[2] == self.door.body_id and elem[3] in [32, 33])]
        return collision_links

    def step(self, action):
        dist = np.linalg.norm(
            np.array(p.getLinkState(self.door.body_id, self.door_handle_link_id)[0]) -
            np.array(p.getLinkState(self.robots[0].robot_ids[0], self.jr_end_effector_link_id)[0])
        )
        # print('dist', dist)

        self.prev_stage = self.stage
        if self.stage == self.stage_get_to_door_handle and dist < self.door_handle_dist_thresh:
            assert self.cid is None
            self.cid = p.createConstraint(self.robots[0].robot_ids[0], self.jr_end_effector_link_id,
                                          self.door.body_id, self.door_handle_link_id,
                                          p.JOINT_POINT2POINT, [0, 0, 0],
                                          [0, 0.0, 0], [0, 0, 0])
            p.changeConstraint(self.cid, maxForce=500)
            self.stage = self.stage_open_door
            print("stage open_door")

        if self.stage == self.stage_open_door and p.getJointState(self.door.body_id, 1)[0] > self.door_angle:  # door open > 45/60/90 degree
            assert self.cid is not None
            p.removeConstraint(self.cid)
            self.cid = None
            self.stage = self.stage_get_to_target_pos
            print("stage get to target pos")

        door_angle = p.getJointState(self.door.body_id, self.door_axis_link_id)[0]

        # door is pushed in the wrong direction, gradually reset it back to the neutral state
        if door_angle < -0.01:
            max_force = 10000
            p.setJointMotorControl2(bodyUniqueId=self.door.body_id,
                                    jointIndex=self.door_axis_link_id,
                                    controlMode=p.POSITION_CONTROL,
                                    targetPosition=0.0,
                                    positionGain=1,
                                    force=max_force)
        # door is pushed in the correct direction
        else:
            # if the door has not been opened, overwrite the previous position control with a trivial one
            if self.stage != self.stage_get_to_target_pos:
                max_force = 0
                p.setJointMotorControl2(bodyUniqueId=self.door.body_id,
                                        jointIndex=self.door_axis_link_id,
                                        controlMode=p.POSITION_CONTROL,
                                        targetPosition=door_angle,
                                        positionGain=0,
                                        velocityGain=0,
                                        force=max_force)

            # if the door has already been opened, try to set velocity to 0 so that it's more difficult for
            # the agent to move the door on its way to the target position
            else:
                max_force = 100
                p.setJointMotorControl2(bodyUniqueId=self.door.body_id,
                                        jointIndex=self.door_axis_link_id,
                                        controlMode=p.POSITION_CONTROL,
                                        targetPosition=door_angle,
                                        targetVelocity=0.0,
                                        positionGain=0,
                                        velocityGain=1,
                                        force=max_force)

        return super(InteractiveNavigateEnv, self).step(action)

    def get_potential(self):
        door_angle = p.getJointState(self.door.body_id, self.door_axis_link_id)[0]
        door_handle_pos = p.getLinkState(self.door.body_id, self.door_handle_link_id)[0]
        if self.stage == self.stage_get_to_door_handle:
            potential = l2_distance(door_handle_pos, self.robots[0].get_end_effector_position())
        elif self.stage == self.stage_open_door:
            potential = -door_angle
        elif self.stage == self.stage_get_to_target_pos:
            potential = l2_distance(self.target_pos, self.get_position_of_interest())
        return potential

    def get_l2_potential(self):
        return l2_distance(self.target_pos, self.get_position_of_interest())

    def get_reward(self, collision_links=[], action=None, info={}):
        reward = 0.0

        if self.reward_type == 'dense':
            if self.stage != self.prev_stage:
                # advance to the next stage
                # self.initial_potential = self.get_potential()
                # self.normalized_potential = 1.0
                self.potential = self.get_potential()
                # reward += self.success_reward / 2.0
            else:
                # new_normalized_potential = self.get_potential() / self.initial_potential
                # potential_reward = self.normalized_potential - new_normalized_potential
                # reward += potential_reward * self.potential_reward_weight  # |potential_reward| ~= 0.1 per step
                # # self.reward_stats.append(np.abs(potential_reward * self.potential_reward_weight))
                # self.normalized_potential = new_normalized_potential
                new_potential = self.get_potential()
                potential_reward = self.potential - new_potential
                reward += potential_reward * self.potential_reward_weight  # |potential_reward| ~= 0.1 per step
                self.potential = new_potential
        elif self.reward_type == 'normalized_l2':
            new_normalized_l2_potential = self.get_l2_potential() / self.initial_l2_potential
            potential_reward = self.normalized_l2_potential - new_normalized_l2_potential
            reward += potential_reward * self.potential_reward_weight
            self.normalized_l2_potential = new_normalized_l2_potential
        elif self.reward_type == "l2":
            new_l2_potential = self.get_l2_potential()
            potential_reward = self.l2_potential - new_l2_potential
            reward += potential_reward * self.potential_reward_weight
            self.l2_potential = new_l2_potential
        elif self.reward_type == 'stage_sparse':
            if self.stage != self.prev_stage:
                reward += self.success_reward / 2.0

        base_moving = np.any(np.abs(action[:2]) >= 0.01)
        arm_moving = np.any(np.abs(action[2:]) >= 0.01)
        electricity_reward = float(base_moving) + float(arm_moving)
        self.energy_cost += electricity_reward
        reward += electricity_reward * self.electricity_reward_weight

        collision_reward = float(len(collision_links) > 0)
        self.collision_step += int(collision_reward)
        reward += collision_reward * self.collision_reward_weight  # |collision_reward| ~= 1.0 per step if collision
        info['collision_reward'] = collision_reward * self.collision_reward_weight  # expose collision reward to info
        # self.reward_stats.append(np.abs(collision_reward * self.collision_reward_weight))

        # goal reached
        if l2_distance(self.target_pos, self.get_position_of_interest()) < self.dist_tol:
            reward += self.success_reward  # |success_reward| = 10.0

        # death penalty
        # if self.robots[0].get_position()[2] > self.death_z_thresh:
        #     reward -= self.success_reward * 1.0

        # push door the wrong way
        # door_angle = p.getJointState(self.door.body_id, self.door_axis_link_id)[0]
        # if door_angle > (10.0 / 180.0 * np.pi):
        #     reward -= self.success_reward * 1.0

        # print("get_reward (stage %d): %f" % (self.stage, reward))
        return reward, info

class NavigateRandomObstaclesEnv(NavigateEnv):
    def __init__(self,
                 config_file,
                 mode='headless',
                 action_timestep=1 / 10.0,
                 physics_timestep=1 / 240.0,
                 automatic_reset=False,
                 random_height=False,
                 device_idx=0,
    ):
        super(NavigateRandomObstaclesEnv, self).__init__(config_file,
                                                         mode=mode,
                                                         action_timestep=action_timestep,
                                                         physics_timestep=physics_timestep,
                                                         automatic_reset=automatic_reset,
                                                         device_idx=device_idx)
        self.random_height = random_height
        
        # wall = [pos, dim]
        self.walls = [[[0, 5, 0.501], [5, 0.2, 0.5]],
                      [[0, -5, 0.501], [5, 0.1, 0.5]],
                      [[5, 0, 0.501], [0.1, 5, 0.5]],
                      [[-5, 0, 0.501], [0.1, 5, 0.5]]]
        
        for i in range(len(self.walls)):
            wall = self.walls[i]
            box = BoxShape(pos=[wall[0][0], wall[0][1], wall[0][2]], dim=[wall[1][0], wall[1][1], wall[1][2]])            
            self.obstacle_ids.append(self.simulator.import_object(box))
        
        # Fix number of boxes and their positional range for now.
        self.obstacles_low_x, self.obstacles_high_x = -3.0, 3.0
        self.obstacles_low_y, self.obstacles_high_y = -3.0, 3.0
        self.num_obstacles = 7
        self.box_x, self.box_y, self.box_z = 0.2, 0.3, 0.3
        initial_box_pose = [0, 0, 0]
        self.boxes = []
        self.box_poses = []

        for _ in range(self.num_obstacles):
            box = BoxShape(pos=initial_box_pose, dim=[self.box_x, self.box_y, self.box_z], rgba_color=[1.0, 0.0, 0.0, 1.0])
            self.obstacle_ids.append(self.simulator.import_interactive_object(box))
            self.boxes.append(box)
            self.box_poses.append(initial_box_pose)

    def reset_obstacles(self):
        for i in range(self.num_obstacles):
            _, pos = self.scene.get_random_point(min_xy=-3.0, max_xy=3.0)
            self.boxes[i].set_position(pos=pos)
            self.box_poses[i] = pos


    def reset_initial_and_target_pos(self):
        self.reset_obstacles()
        # This will make the randomized initial position converge very quick.
        # floor, pos = self.scene.get_random_point(min_xy=self.initial_pos[0], max_xy=self.initial_pos[1])
        floor, pos = self.scene.get_random_point(min_xy=-2.0, max_xy=2.0)
        self.robots[0].set_position(pos=[pos[0], pos[1], pos[2] + 0.1])
        self.robots[0].set_orientation(
            orn=quatToXYZW(euler2quat(0, 0, np.random.uniform(0, np.pi * 2)), 'wxyz'))
        self.initial_pos = pos

        dist = 0.0
        overlap_obstacles = True # Whether target overlaps with obstacles.
        while dist < 1.0 or overlap_obstacles:
            _, self.current_target_position = self.scene.get_random_point_floor(floor, min_xy=self.target_pos[0], max_xy=self.target_pos[1], random_height=self.random_height)
            dist = l2_distance(self.initial_pos, self.current_target_position)
            overlap_obstacles = False
            for pos in self.box_poses:
                if l2_distance(self.current_target_position, pos) < self.box_y: # roughly set
                    overlap_obstacles = True
        
        # Check whether the agent collides with objects in the environment.
        collision_links = []
        for _ in range(self.simulator_loop):
            self.simulator_step()
            collision_links += list(p.getContactPoints(bodyA=self.robots[0].robot_ids[0]))
        collision_links = self.filter_collision_links(collision_links)
        no_collision = len(collision_links) == 0
        return no_collision

if __name__ == '__main__':
    parser = argparse.ArgumentParser()
    parser.add_argument('--robot',
                        '-r',
                        choices=['turtlebot', 'jr'],
                        required=True,
                        help='which robot [turtlebot|jr]')
    parser.add_argument(
        '--config',
        '-c',
        help='which config file to use [default: use yaml files in examples/configs]')
    parser.add_argument('--mode',
                        '-m',
                        choices=['headless', 'gui'],
                        default='headless',
                        help='which mode for simulation (default: headless)')
    parser.add_argument('--env_type',
                        choices=['deterministic', 'random', 'fixed_obstacles', 'random_obstacles', 'pedestrians', 'interactive'],
                        default='deterministic',
                        help='which environment type (deterministic | random |  fixed_obstacles random_obstacles | pedestrians | interactive')
   #  parser.add_argument('--layout',
                        # '-l',
                        # default=None,
                        # help='layout config file')
    args = parser.parse_args()

    if args.robot == 'turtlebot':
        config_filename = os.path.join(os.path.dirname(gibson2.__file__),
                                       '../examples/configs/turtlebot_p2p_nav_discrete.yaml') \
            if args.config is None else args.config
    elif args.robot == 'jr':
        config_filename = os.path.join(os.path.dirname(gibson2.__file__),
                                       '../examples/configs/jr2_reaching.yaml') \
            if args.config is None else args.config
    if args.env_type == 'deterministic':
        nav_env = NavigateEnv(config_file=config_filename,
                              mode=args.mode,
                              action_timestep=1.0 / 10.0,
                              physics_timestep=1.0 / 40.0)
    elif args.env_type == 'random':
        nav_env = NavigateRandomEnv(config_file=config_filename,
                                    mode=args.mode,
                                    action_timestep=1.0 / 10.0,
                                    physics_timestep=1.0 / 40.0)
    elif args.env_type == 'fixed_obstacles':
        nav_env = NavigateObstaclesEnv(config_file=config_filename,
                                    mode=args.mode,
                                    action_timestep=1.0 / 10.0,
                                    physics_timestep=1.0 / 40.0)
    elif args.env_type == 'random_obstacles':
        nav_env = NavigateRandomObstaclesEnv(config_file=config_filename,
                                    mode=args.mode,
                                    action_timestep=1.0 / 10.0,
                                    physics_timestep=1.0 / 40.0)
    elif args.env_type == 'pedestrians':
        nav_env = NavigatePedestriansEnv(config_file=config_filename,
                                    mode=args.mode,
                                    # layout=args.layout,
                                    action_timestep=1.0 / 10.0,
                                    physics_timestep=1.0 / 40.0)
    elif args.env_type == 'random_obstacles':
        nav_env = NavigateRandomObstaclesEnv(config_file=config_filename,
                                    mode=args.mode,
                                    action_timestep=1.0 / 10.0,
                                    physics_timestep=1.0 / 40.0)
    else:
        nav_env = InteractiveNavigateEnv(config_file=config_filename,
                                         mode=args.mode,
                                         action_timestep=1.0 / 10.0,
                                         random_position=False,
                                         physics_timestep=1.0 / 40.0,
                                         arena='compget_terminationlex_hl_ll')

    
    
    # # Sample code: manually set action using slide bar UI
    # debug_params = [
    #     p.addUserDebugParameter('link1', -1.0, 1.0, -0.5),
    #     p.addUserDebugParameter('link2', -1.0, 1.0, 0.5),
    #     p.addUserDebugParameter('link3', -1.0, 1.0, 0.5),
    #     p.addUserDebugParameter('link4', -1.0, 1.0, 0.5),
    #     p.addUserDebugParameter('link5', -1.0, 1.0, 0.0),
    # ]
    
    for episode in range(10000):
        print('Episode: {}'.format(episode))
        start = time.time()
        nav_env.reset()
        for i in range(nav_env.config.get('max_step', 500)):  # 500 steps, 50s world time
            action = nav_env.action_space.sample()
            # action[:] = 0
            # if nav_env.stage == 0:
            #     action[:2] = 0.5
            # elif nav_env.stage == 1:
            #     action[:2] = -0.5

            # action = np.zeros(nav_env.action_space.shape)
            # debug_param_values = [p.readUserDebugParameter(debug_param) for debug_param in debug_params]
            # action[2:] = np.array(debug_param_values)

            state, reward, done, info = nav_env.step([np.random.uniform(-1, 1), np.random.uniform(-1, 1)])
            #state, reward, done, _ = nav_env.step([-0.9, 0.0])            
            # print(reward)
            if done:
                print('Episode finished after {} timesteps'.format(i + 1))
                break

    nav_env.clean()<|MERGE_RESOLUTION|>--- conflicted
+++ resolved
@@ -844,21 +844,18 @@
             if self.pedestrians_can_see_robot:
                 ob += [self.get_robot_observable_state()]
                 #self.pedestrian_simulator.setAgentPosition(self.robot_as_pedestrian_id, tuple(self.robots[0].get_position()[:2]))
-            # human_actions.append(human.act(ob, walls=self.walls, obstacles=self.obstacles))
+
             if self.walls:
                 walls_config = list(zip(self.walls['walls_pos'], self.walls['walls_dim']))
             else:
                 walls_config = list()
+                
             human_actions.append(human.act(ob, walls=walls_config, obstacles=self.obstacles))
-<<<<<<< HEAD
-            
-=======
 
             # Set next goal if close to current one.
             if l2_distance(np.array(human.get_goal_position()), self.pedestrians[i].get_position()) < self.dist_tol:
                 self.reset_single_pedestrian(i)
                 
->>>>>>> 6e112c0c
         # move each human
         for i, human_action in enumerate(human_actions):
             self.humans[i].step(human_action)
@@ -1067,25 +1064,14 @@
                 
             [px, py, _] = pedestrian_poses[i]
             [gx, gy, _] = pedestrian_goals[i]
-<<<<<<< HEAD
-            
-#             try:
-#                 gx = -self.current_target_position[0]
-#                 gy = self.current_target_position[1]
-#             except:
-#                 pass
-            
+ 
             vx = human.v_pref * np.cos(human.theta)
             vy = human.v_pref * np.sin(human.theta)
             human.set(px, py, human.theta, gx, gy, vx, vy, 0, 0)
             
             self.humans.append(human)
-=======
-                
+    
             self.humans[i].set(px, py, self.humans[i].theta, gx, gy, 0, 0, 0, 0)
-
-            # self.humans.append(human)
->>>>>>> 6e112c0c
 
     def update_pedestrian_positions_in_gibson(self):
         for i, human in enumerate(self.humans):
@@ -1173,15 +1159,11 @@
         # Compute the shortest distance to this goal (TODO: account for obstacles!)
         robot_position = self.robots[0].get_position()
 
-<<<<<<< HEAD
-        self.episode_shortest_distance = np.sqrt((current_target_position[0] - robot_position[0])**2 + (current_target_position[1] - robot_position[1])**2)
-=======
         self.episode_shortest_distance = np.sqrt((self.current_target_position[0] - robot_position[0])**2 + (self.current_target_position[1] - robot_position[1])**2)
         
         self.n_steps = 0
         self.episode_distance = 0.0
         self.episode_time = 0.0
->>>>>>> 6e112c0c
 
         #return no_collision
         return True
