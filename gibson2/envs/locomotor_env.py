<<<<<<< HEAD
from gibson2.core.physics.interactive_objects import VisualObject, InteractiveObj, BoxShape, Pedestrian
=======
from gibson2.core.physics.interactive_objects import VisualMarker, InteractiveObj, BoxShape
>>>>>>> 9dfc340d
import gibson2
from gibson2.utils.utils import rotate_vector_3d, l2_distance, quatToXYZW, parse_config
from gibson2.envs.base_env import BaseEnv
from transforms3d.euler import euler2quat
from collections import OrderedDict
import argparse
from gibson2.learn.completion import CompletionNet, identity_init, Perceptual
import torch.nn as nn
import torch
from torchvision import datasets, transforms
from transforms3d.quaternions import quat2mat, qmult
import gym
import numpy as np
import os
import pybullet as p
from IPython import embed
import cv2
import time
<<<<<<< HEAD
import random

from gibson2.core.pedestrians.human import Human
from gibson2.core.pedestrians.robot import Robot
from gibson2.core.pedestrians.state import ObservableState
=======
import collections
>>>>>>> 9dfc340d




Episode = collections.namedtuple('Episode',
                                 ['env',
                                  'agent',
                                  'initial_pos',
                                  'target_pos',
                                  'geodesic_distance',
                                  'shortest_path',
                                  'agent_trajectory',
                                  'object_files',
                                  'object_trajectory',
                                  'success',
                                  'path_efficiency',
                                  'kinematic_disturbance',
                                  'dynamic_disturbance_a',
                                  'dynamic_disturbance_b',
                                  'collision_step',
                                  ])

class NavigateEnv(BaseEnv):
    """
    We define navigation environments following Anderson, Peter, et al. 'On evaluation of embodied navigation agents.'
    arXiv preprint arXiv:1807.06757 (2018). (https://arxiv.org/pdf/1807.06757.pdf)

    """
    def __init__(
            self,
            config_file,
            model_id=None,
            mode='headless',
            action_timestep=1 / 10.0,
            physics_timestep=1 / 240.0,
            automatic_reset=False,
            device_idx=0,
    ):
        super(NavigateEnv, self).__init__(config_file=config_file,
                                          model_id=model_id,
                                          mode=mode,
                                          device_idx=device_idx)
        self.automatic_reset = automatic_reset

        # simulation
        self.mode = mode
        self.action_timestep = action_timestep
        self.physics_timestep = physics_timestep
        self.simulator.set_timestep(physics_timestep)
        self.simulator_loop = int(self.action_timestep / self.simulator.timestep)
        self.current_step = 0
        self.path_length = 0.0
        self.agent_trajectory = []
        self.stage = None
        self.current_episode = 0
        self.floor_num = None
        self.num_object_classes = None
        self.stored_episodes = collections.deque(maxlen=100)
        self.interactive_objects = []
        # self.reward_stats = []
        # self.state_stats = {'sensor': [], 'auxiliary_sensor': []}
        
        self.n_steps = 0
        self.n_successes = 0
        self.n_collisions = 0
        self.n_ped_collisions = 0
        self.n_ped_hits_robot = 0
        self.n_timeouts = 0
        self.n_personal_space_violations = 0
        self.n_cutting_off = 0
        self.ped_collision = False
        self.success = False
        self.distance_traveled = 0.0
        self.time_elapsed = 0.0
        self.episode_distance = 0.0
        self.spl_sum = 0 # shortest path length (SPL)
        self.spl = 0     # average shortest path length       

    def load(self):
        super(NavigateEnv, self).load()
        self.initial_pos = np.array(self.config.get('initial_pos', [0, 0, 0]))
        self.initial_orn = np.array(self.config.get('initial_orn', [0, 0, 0]))

        self.target_pos = np.array(self.config.get('target_pos', [5, 5, 0]))
        self.target_orn = np.array(self.config.get('target_orn', [0, 0, 0]))

        self.additional_states_dim = self.config.get('additional_states_dim', 0)
        self.auxiliary_sensor_dim = self.config.get('auxiliary_sensor_dim', 0)
        self.normalize_observation = self.config.get('normalize_observation', False)
        self.observation_normalizer = self.config.get('observation_normalizer', {})
        for key in self.observation_normalizer:
            self.observation_normalizer[key] = np.array(self.observation_normalizer[key])

        # termination condition
        self.stage = 0
        self.dist_tol = self.config.get('dist_tol', 0.2)
        self.max_step = self.config.get('max_step', float('inf'))

        # reward
        self.reward_type = self.config.get('reward_type', 'dense')
        assert self.reward_type in ['dense', 'sparse', 'l2', 'stage_sparse']

        self.success_reward = self.config.get('success_reward', 10.0)
        self.slack_reward = self.config.get('slack_reward', -0.01)
        self.death_z_thresh = self.config.get('death_z_thresh', 0.1)

        # reward weight
        self.potential_reward_weight = self.config.get('potential_reward_weight', 10.0)
        self.electricity_reward_weight = self.config.get('electricity_reward_weight', 0.0)
        self.stall_torque_reward_weight = self.config.get('stall_torque_reward_weight', 0.0)
        self.collision_reward_weight = self.config.get('collision_reward_weight', 0.0)
<<<<<<< HEAD
        # ignore the agent's collision with these body ids, typically ids of the ground and the robot itself
        #self.collision_ignore_body_ids = set(self.config.get('collision_ignore_body_ids', []))
        self.collision_ignore_body_ids = []
        self.collision_ignore_body_ids.extend(self.scene_ids)
        self.collision_ignore_body_ids.append(self.robots[0].robot_ids[0])
        
=======
        # ignore the agent's collision with these body ids, typically ids of the ground
        self.collision_ignore_body_b_ids = set(self.config.get('collision_ignore_body_b_ids', []))
        self.collision_ignore_link_a_ids = set(self.config.get('collision_ignore_link_a_ids', []))

>>>>>>> 9dfc340d
        # discount factor
        self.discount_factor = self.config.get('discount_factor', 1.0)
        self.output = self.config['output']
        self.n_horizontal_rays = self.config.get('n_horizontal_rays', 128)
        self.n_vertical_beams = self.config.get('n_vertical_beams', 9)

        # obstacles
        self.num_obstacles = self.config.get('num_obstacles', 0)        

        # pedestrians
        self.num_pedestrians = self.config.get('num_pedestrians', 0)
        self.pedestrians_can_see_robot = self.config['pedestrians_can_see_robot']        
        self.randomize_pedestrian_attributes = self.config.get('randomize_pedestrian_attributes', False)

        # TODO: sensor: observations that are passed as network input, e.g. target position in local frame
        # TODO: auxiliary sensor: observations that are not passed as network input, but used to maintain the same
        # subgoals for the next T time steps, e.g. agent pose in global frame
        self.sensor_dim = self.additional_states_dim
        self.action_dim = self.robots[0].action_dim
        
        observation_space = OrderedDict()
        if 'concatenate' in self.output:
            self.concatenate_space = gym.spaces.Box(low=-np.inf,
                                               high=np.inf,
                                               shape=(2 + 5 * self.num_pedestrians,),
                                               dtype=np.float32)
            observation_space['concatenate'] = self.concatenate_space            
        if 'sensor' in self.output:
            self.sensor_space = gym.spaces.Box(low=-np.inf,
                                               high=np.inf,
                                               shape=(self.sensor_dim,),
                                               dtype=np.float32)
            observation_space['sensor'] = self.sensor_space
        if 'auxiliary_sensor' in self.output:
            self.auxiliary_sensor_space = gym.spaces.Box(low=-np.inf,
                                                         high=np.inf,
                                                         shape=(self.auxiliary_sensor_dim,),
                                                         dtype=np.float32)
            observation_space['auxiliary_sensor'] = self.auxiliary_sensor_space
        if 'pointgoal' in self.output:
            self.pointgoal_space = gym.spaces.Box(low=-np.inf,
                                                  high=np.inf,
                                                  shape=(2,),
                                                  dtype=np.float32)
            observation_space['pointgoal'] = self.pointgoal_space
        if 'rgb' in self.output:
            self.rgb_space = gym.spaces.Box(low=-np.inf,
                                            high=np.inf,
                                            shape=(self.config.get('resolution', 64),
                                                   self.config.get('resolution', 64),
                                                   3),
                                            dtype=np.float32)
            observation_space['rgb'] = self.rgb_space
        if 'depth' in self.output:
            self.depth_space = gym.spaces.Box(low=-np.inf,
                                              high=np.inf,
                                              shape=(self.config.get('resolution', 64),
                                                     self.config.get('resolution', 64),
                                                     1),
                                              dtype=np.float32)
            observation_space['depth'] = self.depth_space
        if 'seg' in self.output:
            self.seg_space = gym.spaces.Box(low=0.0,
                                            high=1.0,
                                            shape=(self.config.get('resolution', 64),
                                                   self.config.get('resolution', 64),
                                                   1),
                                            dtype=np.float32)
            observation_space['seg'] = self.seg_space
        if 'depth_seg' in self.output:
            self.depth_seg_space = gym.spaces.Box(low=0.0,
                                                  high=1.0,
                                                  shape=(self.config.get('resolution', 64),
                                                         self.config.get('resolution', 64),
                                                         2),
                                                  dtype=np.float32)
            observation_space['depth_seg'] = self.depth_seg_space
        if 'scan' in self.output:
            self.scan_space = gym.spaces.Box(low=-np.inf,
                                             high=np.inf,
                                             shape=(self.n_horizontal_rays * self.n_vertical_beams, 3),
                                             dtype=np.float32)
            observation_space['scan'] = self.scan_space
            
        if 'rgb_filled' in self.output:  # use filler
            self.comp = CompletionNet(norm=nn.BatchNorm2d, nf=64)
            self.comp = torch.nn.DataParallel(self.comp).cuda()
            self.comp.load_state_dict(
                torch.load(os.path.join(gibson2.assets_path, 'networks', 'model.pth')))
            self.comp.eval()

        if 'pedestrian' in self.output:
            self.pedestrian_space = gym.spaces.Box(low=-np.inf, high=np.inf,
                                                   shape=(self.num_pedestrians*2,),  # num_pedestrians * len([x_pos, y_pos])
                                                   dtype=np.float32)
            observation_space['pedestrian'] = self.pedestrian_space
            
        if 'pedestrian_position' in self.output:
            self.pedestrian_position_space = gym.spaces.Box(low=-np.inf, high=np.inf,
                                                   shape=(self.num_pedestrians*2,),  # num_pedestrians * len([x_pos, y_pos])
                                                   dtype=np.float32)
            observation_space['pedestrian_position'] = self.pedestrian_position_space
            
        if 'pedestrian_velocity' in self.output:
            self.pedestrian_velocity_space = gym.spaces.Box(low=-np.inf, high=np.inf,
                                                   shape=(self.num_pedestrians*2,),  # num_pedestrians * len([x_pos, y_pos])
                                                   dtype=np.float32)
            observation_space['pedestrian_velocity'] = self.pedestrian_velocity_space
            
        if 'waypoints' in self.output:
            self.waypoints_space = gym.spaces.Box(low=-np.inf, high=np.inf,
                                                  shape=(self.config['waypoints']*2,),  # waypoints * len([x_pos, y_pos])
                                                  dtype=np.float32)
            observation_space['waypoints'] = self.waypoints_space

        self.observation_space = gym.spaces.Dict(observation_space)
        self.action_space = self.robots[0].action_space

        # add visual objects
<<<<<<< HEAD
        self.visual_object_at_initial_pos = self.config.get(
            'visual_object_at_initial_pos', False)

        self.visual_object_at_target_pos = self.config.get(
            'visual_object_at_target_pos', False)

        if self.visual_object_at_initial_pos:
            cyl_length = 1.2
            self.initial_pos_vis_obj = VisualObject(visual_shape=p.GEOM_CYLINDER,
                                                    rgba_color=[0, 0, 1, 0.4],
                                                    radius=0.3,
                                                    length=cyl_length,
                                                    initial_offset=[0, 0, cyl_length / 2.0])
            self.initial_pos_vis_obj.load()            

        if self.visual_object_at_target_pos:
            cyl_length = 1.2            
            self.target_pos_vis_obj = VisualObject(visual_shape=p.GEOM_CYLINDER,
                                                   rgba_color=[0, 1, 0, 0.6],
                                                   radius=0.3,
=======
        self.visual_object_at_initial_target_pos = self.config.get('visual_object_at_initial_target_pos', False)

        if self.visual_object_at_initial_target_pos:
            cyl_length = 0.2
            self.initial_pos_vis_obj = VisualMarker(visual_shape=p.GEOM_CYLINDER,
                                                    rgba_color=[1, 0, 0, 0.3],
                                                    radius=self.dist_tol,
                                                    length=cyl_length,
                                                    initial_offset=[0, 0, cyl_length / 2.0])
            self.target_pos_vis_obj = VisualMarker(visual_shape=p.GEOM_CYLINDER,
                                                   rgba_color=[0, 0, 1, 0.3],
                                                   radius=self.dist_tol,
>>>>>>> 9dfc340d
                                                   length=cyl_length,
                                                   initial_offset=[0, 0, cyl_length / 2.0])

            if self.config.get('target_visual_object_visible_to_agent', False):
                self.simulator.import_object(self.target_pos_vis_obj, class_id=255)
            else:
                self.target_pos_vis_obj.load()

    def get_additional_states(self):
        relative_position = self.current_target_position - self.robots[0].get_position()
        # rotate relative position back to body point of view
        additional_states = rotate_vector_3d(relative_position, *self.robots[0].get_rpy())
        additional_states = additional_states[0:2]
        
        if self.config['task'] == 'reaching':
            end_effector_pos = self.robots[0].get_end_effector_position() - self.robots[0].get_position()
            end_effector_pos = rotate_vector_3d(end_effector_pos, *self.robots[0].get_rpy())
            additional_states = np.concatenate((additional_states, end_effector_pos))
        assert len(additional_states) == self.additional_states_dim, 'additional states dimension mismatch'

        return additional_states

    def get_auxiliary_sensor(self, collision_links=[]):
        return np.array([])

    def get_state(self, collision_links=[]):
        # calculate state
        sensor_state = self.get_additional_states()
        auxiliary_sensor = self.get_auxiliary_sensor(collision_links)

        # rgb = self.simulator.renderer.render_robot_cameras(modes=('rgb'))[0][:, :, :3]
        # rgb = cv2.cvtColor(rgb, cv2.COLOR_BGR2RGB)
        # depth = -self.simulator.renderer.render_robot_cameras(modes=('3d'))[0][:, :, 2:3]
        # depth = np.clip(depth / 5.0, 0.0, 1.0)
        # depth = 1.0 - depth  # flip black/white
        # seg = self.simulator.renderer.render_robot_cameras(modes='seg')[0][:, :, 0:1]
        # if self.num_object_classes is not None:
        #     seg = np.clip(seg * 255.0 / self.num_object_classes, 0.0, 1.0)
        # cv2.imshow('rgb', rgb)
        # cv2.imshow('depth', depth)
        # cv2.imshow('seg', seg)

        state = OrderedDict()
        if 'sensor' in self.output:
            state['sensor'] = sensor_state
        if 'auxiliary_sensor' in self.output:
            state['auxiliary_sensor'] = auxiliary_sensor
        if 'pointgoal' in self.output:
            state['pointgoal'] = sensor_state[:2]
        if 'rgb' in self.output:
            state['rgb'] = self.simulator.renderer.render_robot_cameras(modes=('rgb'))[0][:, :, :3]
        if 'depth' in self.output:
            depth = -self.simulator.renderer.render_robot_cameras(modes=('3d'))[0][:, :, 2:3]
            state['depth'] = depth
        if 'normal' in self.output:
            state['normal'] = self.simulator.renderer.render_robot_cameras(modes='normal')
        if 'seg' in self.output:
            seg = self.simulator.renderer.render_robot_cameras(modes='seg')[0][:, :, 0:1]
            if self.num_object_classes is not None:
                seg = np.clip(seg * 255.0 / self.num_object_classes, 0.0, 1.0)
            state['seg'] = seg
        if 'depth_seg' in self.output:
            depth = -self.simulator.renderer.render_robot_cameras(modes=('3d'))[0][:, :, 2:3]
            depth = np.clip(depth / 5.0, 0.0, 1.0)
            seg = self.simulator.renderer.render_robot_cameras(modes='seg')[0][:, :, 0:1]
            if self.num_object_classes is not None:
                seg = np.clip(seg * 255.0 / self.num_object_classes, 0.0, 1.0)
            depth_seg = np.concatenate((depth, seg), axis=2)
            state['depth_seg'] = depth_seg
        if 'rgb_filled' in self.output:
            with torch.no_grad():
                tensor = transforms.ToTensor()((state['rgb'] * 255).astype(np.uint8)).cuda()
                rgb_filled = self.comp(tensor[None, :, :, :])[0].permute(1, 2, 0).cpu().numpy()
                state['rgb_filled'] = rgb_filled

        if 'pointgoal' in self.output:
            state['pointgoal'] = sensor_state[:2]

        # TODO: figure out why 'scan' consumes so much cpu
        if 'scan' in self.output:
            assert 'scan_link' in self.robots[0].parts, "Requested scan but no scan_link"
            pose_camera = self.robots[0].parts['scan_link'].get_pose()
            angle = np.arange(0, 2 * np.pi, 2 * np.pi / float(self.n_horizontal_rays))
            elev_bottom_angle = -30. * np.pi / 180.
            elev_top_angle = 10. * np.pi / 180.
            elev_angle = np.arange(elev_bottom_angle, elev_top_angle,
                                   (elev_top_angle - elev_bottom_angle) / float(self.n_vertical_beams))
            orig_offset = np.vstack([
                np.vstack([np.cos(angle),
                           np.sin(angle),
                           np.repeat(np.tan(elev_ang), angle.shape)]).T for elev_ang in elev_angle
            ])
            transform_matrix = quat2mat([pose_camera[-1], pose_camera[3], pose_camera[4], pose_camera[5]])
            offset = orig_offset.dot(np.linalg.inv(transform_matrix))
            pose_camera = pose_camera[None, :3].repeat(self.n_horizontal_rays * self.n_vertical_beams, axis=0)

            results = p.rayTestBatch(pose_camera, pose_camera + offset * 30)
            hit = np.array([item[0] for item in results])
            dist = np.array([item[2] for item in results])

            valid_pts = (dist < 1. - 1e-5) & (dist > 0.1 / 30) & (hit != self.robots[0].robot_ids[0]) & (hit != -1)
            dist[~valid_pts] = 1.0  # zero out invalid pts
            dist *= 30

            xyz = np.expand_dims(dist, 1) * orig_offset
            state['scan'] = xyz

        if 'pedestrian' in self.output:
            ped_pos = self.get_ped_states()
            rob_pos = self.robots[0].get_position()
            ped_robot_relative_pos = [[ped_pos[i][0] - rob_pos[0], ped_pos[i][1] - rob_pos[1]] for i in range(self.num_pedestrians)]
            ped_robot_relative_pos = np.asarray(ped_robot_relative_pos).flatten()
            state['pedestrian'] = ped_robot_relative_pos # [x1, y1, x2, y2,...] in robot frame
            
        if 'pedestrian_position' in self.output:
            ped_pos = self.get_ped_positions()
            rob_pos = self.robots[0].get_position()
            ped_robot_relative_pos = [rotate_vector_3d([ped_pos[i][0] - rob_pos[0], ped_pos[i][1] - rob_pos[1], 0], *self.robots[0].get_rpy())[0:2] for i in range(self.num_pedestrians)]
            # Crowdsim normalization for direct comparison
            ped_robot_relative_pos /= (12.0 / np.sqrt(2.0))
            ped_robot_relative_pos = np.asarray(ped_robot_relative_pos).flatten()
            state['pedestrian_position'] = ped_robot_relative_pos # [x1, y1, x2, y2,...] in robot frame
            
        if 'pedestrian_velocity' in self.output:
            ped_vel = self.get_ped_velocities()
            rob_vel = self.robots[0].get_velocity()
            ped_robot_relative_vel = [rotate_vector_3d([ped_vel[i][0] - rob_vel[0], ped_vel[i][1] - rob_vel[1], 0], *self.robots[0].get_rpy())[0:2] for i in range(self.num_pedestrians)]
            # Crowdsim normalization for direct comparison
            ped_robot_relative_vel /= (1.0 / np.sqrt(2.0))
            ped_robot_relative_vel = np.asarray(ped_robot_relative_vel).flatten()
            state['pedestrian_velocity'] = ped_robot_relative_vel # [vx1, vy1, vx2, vy2,...] in robot frame
        
        if 'pedestrian_ttc' in self.output:
            ped_ttc = self.get_ped_time_to_collision()
            ped_robot_relative_ttc = np.asarray(ped_ttc).flatten()
            state['pedestrian_ttc'] = ped_robot_relative_ttc # [ttc1, ttc2, ...] in robot frame
            
        if 'waypoints' in self.output:
            path = self.compute_a_star(self.config['scene']) # current dim is (107, 2), varying by scene and start/end points
            rob_pos = self.robots[0].get_position()
            path_robot_relative_pos = [[path[i][0] - rob_pos[0], path[i][1] - rob_pos[1]] for i in range(path.shape[0])]
            path_robot_relative_pos = np.asarray(path_robot_relative_pos)
            path_point_ind = np.argmin(np.linalg.norm(path_robot_relative_pos , axis=1))
            curr_points_num = path.shape[0] - path_point_ind
            # keep the dimenstion based on the number of waypoints specified in the config file
            if curr_points_num > self.config['waypoints']:
                out = path_robot_relative_pos[path_point_ind:path_point_ind+self.config['waypoints']]
            else:
                curr_waypoints = path_robot_relative_pos[path_point_ind:]
                end_point = np.repeat(path_robot_relative_pos[path.shape[0]-1].reshape(1,2), (self.config['waypoints']-curr_points_num), axis=0)
                out = np.vstack((curr_waypoints, end_point))
            state['waypoints'] = out.flatten()

        if 'concatenate' in self.output:
            normalizer = 12.0 / np.sqrt(2.0)
            
            sensor_state /= normalizer
            
            ped_pos = self.get_ped_positions()
            rob_pos = self.robots[0].get_position()
            ped_robot_relative_pos = [rotate_vector_3d([ped_pos[i][0] - rob_pos[0], ped_pos[i][1] - rob_pos[1], 0], *self.robots[0].get_rpy())[0:2] for i in range(self.num_pedestrians)]
            ped_robot_relative_pos /= normalizer
            ped_robot_relative_pos = np.asarray(ped_robot_relative_pos).flatten()
            state_pedestrian_position = ped_robot_relative_pos # [x1, y1, x2, y2,...] in robot frame

            ped_vel = self.get_ped_velocities()
            rob_vel = self.robots[0].get_velocity()
            ped_robot_relative_vel = [rotate_vector_3d([ped_vel[i][0] - rob_vel[0], ped_vel[i][1] - rob_vel[1], 0], *self.robots[0].get_rpy())[0:2] for i in range(self.num_pedestrians)]
            ped_robot_relative_vel /= normalizer
            ped_robot_relative_vel = np.asarray(ped_robot_relative_vel).flatten()
            state_pedestrian_velocity = ped_robot_relative_vel # [vx1, vy1, vx2, vy2,...] in robot frame

            ped_ttc = self.get_ped_time_to_collision()
            ped_robot_relative_ttc = np.asarray(ped_ttc).flatten()
            state_pedestrian_ttc = ped_robot_relative_ttc # [ttc1, ttc2, ...] in robot frame
            
            state['concatenate'] = np.concatenate([sensor_state[0:2], state_pedestrian_position, state_pedestrian_velocity, state_pedestrian_ttc], axis=None).flatten()
        return state

    def get_ped_states(self):
        return [(self.humans[i].px, self.humans[i].py) for i in range(self.num_pedestrians)]
    
    def get_ped_positions(self):
        return [(self.humans[i].px, self.humans[i].py) for i in range(self.num_pedestrians)]
    
    def get_ped_velocities(self):
        return [(self.humans[i].vx, self.humans[i].vy) for i in range(self.num_pedestrians)]
    
    def get_ped_time_to_collision(self):
        ped_pos = self.get_ped_positions()
        rob_pos = self.robots[0].get_position()
        ped_robot_relative_pos = [rotate_vector_3d([ped_pos[i][0] - rob_pos[0], ped_pos[i][1] - rob_pos[1], 0], *self.robots[0].get_rpy())[0:2] for i in range(self.num_pedestrians)]

        ped_vel = self.get_ped_velocities()
        rob_vel = self.robots[0].get_velocity()
        ped_robot_relative_vel = [rotate_vector_3d([ped_vel[i][0] - rob_vel[0], ped_vel[i][1] - rob_vel[1], 0], *self.robots[0].get_rpy())[0:2] for i in range(self.num_pedestrians)]
        
        ttc = list()
        
        for pos, vel in zip(ped_pos, ped_vel):
            if (vel[0] * pos[0] + vel[1] * pos[1]) == 0:
                time_to_collision = -1.0
            else:
                time_to_collision = -1.0 * (pos[0]**2 + pos[1]**2) / (vel[0] * pos[0] + vel[1] * pos[1])
        
            if time_to_collision < 0:
                time_to_collision = -1.0
            else:
                time_to_collision = 1.0 - np.tanh(time_to_collision / 10.0)
        
            ttc.append(time_to_collision)
                
        return ttc

    def run_simulation(self):
        collision_links = []
        for _ in range(self.simulator_loop):
            self.simulator_step()
<<<<<<< HEAD

            if self.num_pedestrians > 0:
                self.update_pedestrian_positions_in_gibson()
                
            collision_links += list(p.getContactPoints(bodyA=self.robots[0].robot_ids[0]))

            # personalize keyboard event; might cause problem
            # TODO:aha delete the code at some point
            """
            keyboard_event = p.GetKeyboardEvents()
            if len(keyboard_event) > 0:
                camera_info = p.GetDebugVisualizerCamera()
                yaw, pitch, dist, target = camera_info[-4:]
                # print('yaw: {}, pitch: {}, dist: {}, target: {}'.format(yaw, pitch, dist, target))
                if p.B3G_LEFT_ARROW in keyboard_event and keyboard_event[p.B3G_LEFT_ARROW] == p.KEY_IS_DOWN:
                    target = (target[0], target[1] - 0.02, target[2])
                elif p.B3G_RIGHT_ARROW in keyboard_event and keyboard_event[p.B3G_RIGHT_ARROW] == p.KEY_IS_DOWN:
                    target = (target[0], target[1] + 0.02, target[2])
                elif p.B3G_UP_ARROW in keyboard_event and keyboard_event[p.B3G_UP_ARROW] == p.KEY_IS_DOWN:
                    target = (target[0] - 0.02, target[1], target[2])
                elif p.B3G_DOWN_ARROW in keyboard_event and keyboard_event[p.B3G_DOWN_ARROW] == p.KEY_IS_DOWN:
                    target = (target[0] + 0.02, target[1], target[2])
                # print("keyboard: {}".format(keyboard_event))
                if ord('e') in keyboard_event and keyboard_event[ord('e')] == p.KEY_IS_DOWN:
                    dist -= 0.05
                elif ord('d') in keyboard_event and keyboard_event[ord('d')] == p.KEY_IS_DOWN:
                    dist += 0.05
                if ord('s') in keyboard_event and keyboard_event[ord('s')] == p.KEY_IS_DOWN:
                    yaw -= 0.2
                elif ord('f') in keyboard_event and keyboard_event[ord('f')] == p.KEY_IS_DOWN:
                    yaw += 0.2 
                p.resetDebugVisualizerCamera(dist, yaw, pitch, target)
            """
    
=======
            collision_links.append(list(p.getContactPoints(bodyA=self.robots[0].robot_ids[0])))
>>>>>>> 9dfc340d
        return self.filter_collision_links(collision_links)

#     def prevent_stuck_at_corners(self, x, y, old_x, old_y, eps = 0.01):
#         # self.pedestrian_simulator.setAgentPosition(ai, (self._ped_states[ai,0], self._ped_states[ai,1]))
#         def dist(x1, y1, x2, y2, eps = 0.01):
#             return ((x1 - x2)**2 + (y1 - y2)**2)**0.5
# 
#         for i in range(self.num_pedestrians):
#             if(dist(x[i], y[i], old_x[i], old_y[i]) < eps):
#                 pedestrian = self.pedestrian_ids[i]
#                 assig_speed = np.random.uniform(0.001, 0.01)
#                 assig_direc = np.random.uniform(0.0, 2*np.pi)
#                 vx = assig_speed * np.cos(assig_direc)
#                 vy = assig_speed * np.sin(assig_direc)
#                 self.pedestrian_simulator.setAgentPrefVelocity(pedestrian, (vx, vy))
#                 self.pedestrian_simulator.setAgentVelocity(pedestrian, (vx, vy))

    def filter_collision_links(self, collision_links):
        return [[item for item in collision_per_sim_step
                 if item[2] not in self.collision_ignore_body_b_ids and
                 item[3] not in self.collision_ignore_link_a_ids]
                for collision_per_sim_step in collision_links]

    def get_position_of_interest(self):
        if self.config['task'] == 'pointgoal':
            return self.robots[0].get_position()
        elif self.config['task'] == 'reaching':
            return self.robots[0].get_end_effector_position()

    def get_potential(self):
        return l2_distance(self.current_target_position, self.get_position_of_interest())

<<<<<<< HEAD
    def get_reward(self, collision_links=[], action=None, info={}):        
=======
    def get_l2_potential(self):
        return l2_distance(self.target_pos, self.get_position_of_interest())

    def get_reward(self, collision_links=[], action=None, info={}):
        collision_links_flatten = [item for sublist in collision_links for item in sublist]
>>>>>>> 9dfc340d
        reward = self.slack_reward  # |slack_reward| = 0.01 per step

        if self.reward_type == 'l2':
            new_potential = self.get_l2_potential()
        elif self.reward_type == 'dense':
            new_potential = self.get_potential()
        potential_reward = self.potential - new_potential
        reward += potential_reward * self.potential_reward_weight  # |potential_reward| ~= 0.1 per step
        self.potential = new_potential

        # electricity_reward = np.abs(self.robots[0].joint_speeds * self.robots[0].joint_torque).mean().item()
        electricity_reward = 0.0
        reward += electricity_reward * self.electricity_reward_weight  # |electricity_reward| ~= 0.05 per step

        # stall_torque_reward = np.square(self.robots[0].joint_torque).mean()
        stall_torque_reward = 0.0
        reward += stall_torque_reward * self.stall_torque_reward_weight  # |stall_torque_reward| ~= 0.05 per step

<<<<<<< HEAD
        collision_reward = float(len(collision_links) > 0)
        if collision_reward > 0:
            self.collision = True
            info['collision_reward'] = collision_reward * self.collision_reward_weight  # expose collision reward to info
            reward += collision_reward * self.collision_reward_weight  # |collision_reward| ~= 1.0 per step if collision
        else:
            self.collision = False
            
=======
        collision_reward = float(len(collision_links_flatten) > 0)
        self.collision_step += int(len(collision_links_flatten) > 0)
        info['collision_reward'] = collision_reward * self.collision_reward_weight  # expose collision reward to info
        reward += collision_reward * self.collision_reward_weight  # |collision_reward| ~= 1.0 per step if collision

>>>>>>> 9dfc340d
        # goal reached
        if l2_distance(self.current_target_position, self.get_position_of_interest()) < self.dist_tol:
            reward += self.success_reward  # |success_reward| = 10.0 per step

        return reward, info

    def get_termination(self, collision_links=[], info={}):
        done = False
        # for item in collision_links_flatten:
        #     if item[9] > 500:
        #         print("collision between " + self.id_to_name[self.robots[0].robot_ids[0]]["links"][item[3]]
        #               + " and " + self.id_to_name[item[2]]["links"][item[4]])

        # door_angle = p.getJointState(self.door.body_id, self.door_axis_link_id)[0]
        # max_force = max([item[9] for item in collision_links_flatten]) if len(collision_links_flatten) > 0 else 0

<<<<<<< HEAD
        if self.collision:
            print("COLLISION!")
            done = True
            info['success'] = False
            
            # don't blame the robot if it wasn't moving very fast
            robot_velocity = self.robots[0].get_velocity()

            if np.linalg.norm([robot_velocity[0], robot_velocity[1]]) < 0.05:
                self.n_ped_hits_robot += 1
            else:
                self.n_ped_collisions += 1
                self.n_collisions += 1
            
        elif l2_distance(self.current_target_position, self.get_position_of_interest()) < self.dist_tol:
            print("SUCCESS!")
=======
        floor_height = 0.0 if self.floor_num is None else self.scene.get_floor_height(self.floor_num)
        if l2_distance(self.target_pos, self.get_position_of_interest()) < self.dist_tol:
            print("GOAL")
>>>>>>> 9dfc340d
            done = True
            info['success'] = True
            self.n_successes += 1

        elif self.robots[0].get_position()[2] > floor_height + self.death_z_thresh:
            print("DEATH")
            done = True
            info['success'] = False

        elif self.current_step >= self.max_step:
            done = True
            print("TIMEOUT!")
            info['success'] = False
            self.n_timeouts += 1

        if done:
            info['episode_length'] = self.current_step
            info['path_length'] = self.path_length
            info['collision_step'] = self.collision_step
            info['energy_cost'] = self.energy_cost
            info['stage'] = self.stage

            # Episode = collections.namedtuple('Episode',
            #                                  ['initial_pos',
            #                                   'target_pos',
            #                                   'geodesic_distance',
            #                                   'shortest_path',
            #                                   'trajectory',
            #                                   'success',
            #                                   'path_efficiency',
            #                                   'kinematic_disturbance',
            #                                   'dynamic_disturbance_a',
            #                                   'dynamic_disturbance_b',
            #                                   'collision_step',
            #                                   ])

            # shortest_path, geodesic_distance = self.scene.get_shortest_path(self.floor_num,
            #                                                                 self.initial_pos[:2],
            #                                                                 self.target_pos[:2],
            #                                                                 entire_path=True)
            # floor_height = self.scene.get_floor_height(self.floor_num)
            # shortest_path = np.array([np.array([path[0], path[1], floor_height]) for path in shortest_path])
            # min_kin_dist = self.path_length * self.robots[0].robot_mass
            # kinematic_disturbance = min_kin_dist / (min_kin_dist + self.kinematic_disturbance)
            # min_dyn_dist = self.current_step * self.robots[0].robot_mass * 9.8
            # dynamic_disturbance_a = min_dyn_dist / (min_dyn_dist + self.dynamic_disturbance_a)
            # dynamic_disturbance_b = self.current_step / float(self.current_step + self.dynamic_disturbance_b)
            # object_files = [obj.filename for obj in self.interactive_objects]
            # episode = Episode(
            #     env=self.scene.model_id,
            #     agent=self.robots[0].model_file,
            #     initial_pos=self.initial_pos,
            #     target_pos=self.target_pos,
            #     geodesic_distance=geodesic_distance,
            #     shortest_path=shortest_path,
            #     agent_trajectory=np.array(self.agent_trajectory),
            #     object_files=object_files,
            #     object_trajectory=np.array(self.object_trajectory),
            #     success=float(info['success']),
            #     path_efficiency=min(1.0, geodesic_distance / self.path_length),
            #     kinematic_disturbance=kinematic_disturbance,
            #     dynamic_disturbance_a=dynamic_disturbance_a,
            #     dynamic_disturbance_b=dynamic_disturbance_b,
            #     collision_step=self.collision_step,
            # )
            # self.stored_episodes.append(episode)

        return done, info

    def get_stored_episodes(self):
        return self.stored_episodes

    def before_simulation(self):
        return None

    def after_simulation(self, cache, collision_links):
        return

    def step(self, action):
        """
        apply robot's action and get state, reward, done and info, following openAI gym's convention

        :param action: a list of control signals
        :return: state: state, reward, done, info
        """
        self.current_step += 1
        self.robots[0].apply_action(action)
        cache = self.before_simulation()
        collision_links = self.run_simulation()
        self.after_simulation(cache, collision_links)

        state = self.get_state(collision_links)
        info = {}
        reward, info = self.get_reward(collision_links, action, info)
        done, info = self.get_termination(collision_links, info)

        if done and self.automatic_reset:
            info['last_observation'] = state
            state = self.reset()
        return state, reward, done, info

    def reset_agent(self):
        max_trials = 100
<<<<<<< HEAD
        for i in range(max_trials):
            self.robots[0].robot_specific_reset()
            if self.reset_initial_and_target_pos():
                return True
            else:
                return False
        raise Exception("Failed to reset robot without collision")
=======
        for _ in range(max_trials):
            self.robots[0].robot_specific_reset()
            self.reset_initial_and_target_pos()
            if self.test_valid_position():
                return
        raise Exception("Failed to reset robot without collision")

    def reset_initial_and_target_pos(self):
        self.robots[0].set_position(pos=self.initial_pos)
        self.robots[0].set_orientation(orn=quatToXYZW(euler2quat(*self.initial_orn), 'wxyz'))
>>>>>>> 9dfc340d

    def test_valid_position(self):
        collision_links = self.run_simulation()
        collision_links_flatten = [item for sublist in collision_links for item in sublist]
        return len(collision_links_flatten) == 0

    def reset(self):
        """
        Reset the agent to a collision-free start point
        """

        self.current_episode += 1
<<<<<<< HEAD
        agent_reset = False

        while not agent_reset:
            agent_reset = self.reset_agent()
        
#         self.initial_potential = self.get_potential()
#         print(self.initial_potential)
# 
#         self.normalized_potential = 1.0
#         if self.reward_type == 'normalized_l2':
#             self.initial_l2_potential = self.get_l2_potential()
#             self.normalized_l2_potential = 1.0
#         elif self.reward_type == 'l2':
#             self.l2_potential = self.get_l2_potential()
#         elif self.reward_type == 'dense':
#             self.potential = self.get_potential()
=======
        self.reset_agent()
        state = self.get_state()

        if self.reward_type == 'l2':
            self.potential = self.get_l2_potential()
        elif self.reward_type == 'dense':
            self.potential = self.get_potential()
>>>>>>> 9dfc340d

        self.current_step = 0
        self.collision_step = 0
        self.kinematic_disturbance = 0.0
        self.dynamic_disturbance_a = 0.0
        self.dynamic_disturbance_b = 0.0
        self.path_length = 0.0
        self.agent_trajectory = []
        self.object_trajectory = []
        self.interactive_objects_collided = set()
        self.energy_cost = 0.0

        # set position for visual objects
        if self.visual_object_at_initial_pos:
            self.initial_pos_vis_obj.set_position(self.initial_pos)
        if self.visual_object_at_target_pos:            
            self.target_pos_vis_obj.set_position(self.current_target_position)

        return state
    
    def remove_all_collisions(self, body):
        for elem in body:
            # Get the number of sub-object/links in the multibody
            for i in range(-1, elem.nbobj):
                p.setCollisionFilterGroupMask(elem.getId(), i, 0, 0)
                p.setCollisionFilterPair(0, elem.getId(), -1, i, 1)


class NavigateRandomEnv(NavigateEnv):
    def __init__(
            self,
            config_file,
            model_id=None,
            mode='headless',
            action_timestep=1 / 10.0,
            physics_timestep=1 / 240.0,
            automatic_reset=False,
            random_height=False,
            device_idx=0,
    ):
        super(NavigateRandomEnv, self).__init__(config_file,
                                                model_id=model_id,
                                                mode=mode,
                                                action_timestep=action_timestep,
                                                physics_timestep=physics_timestep,
                                                automatic_reset=automatic_reset,
                                                device_idx=device_idx)
        self.random_height = random_height
        self.random_init_z_offset = self.config.get('random_init_z_offset', 0.1)

class NavigateObstaclesEnv(NavigateEnv):
    def __init__(
             self,
             config_file,
             mode='headless',
             action_timestep=1 / 10.0,
             physics_timestep=1 / 240.0,
             automatic_reset=False,
             random_height=False,
             device_idx=0,
    ):
        super(NavigateObstaclesEnv, self).__init__(config_file,
                                                mode=mode,
                                                action_timestep=action_timestep,
                                                physics_timestep=physics_timestep,
                                                automatic_reset=automatic_reset,
                                                device_idx=device_idx)
        self.random_height = random_height

#         self.floor = VisualObject(visual_shape=p.GEOM_BOX, rgba_color=[0.643, 0.643, 0.788, 0.0], half_extents=[20, 20, 0.02], initial_offset=[0, 0, -0.03])
#         self.floor.load()
#         self.floor.set_position([0, 0, 0])
#         self.simulator.import_object(self.floor)
    
#         self.box_poses = [
#             [[np.random.uniform(-2, 1), np.random.uniform(-2, -1), 0], [0, 0, 0, 1]],
#             [[np.random.uniform(2, 1), np.random.uniform(2, -1), 0], [0, 0, 0, 1]],
#             [[np.random.uniform(4, 1), np.random.uniform(-1, -1), 0], [0, 0, 0, 1]]
#             ]
        
        self.box_poses = [
            [[0, -1.5, 0], [0, 0, 0, 1]],
            [[0, 1.5, 0], [0, 0, 0, 1]],
            [[1.5, 0, 0], [0, 0, 0, 1]],
            [[-1.5, 0, 0], [0, 0, 0, 1]]
            ]
    
        self.walls = []
        for box_pose in self.box_poses:
            box = BoxShape(pos=box_pose[0], dim=[0.2, 0.3, 0.3], rgba_color=[1.0, 0.0, 0.0, 1.0])
            self.obstacle_ids.append(self.simulator.import_interactive_object(box))
            self.walls += [box]
        
    def reset_initial_and_target_pos(self):
<<<<<<< HEAD
        floor, pos = self.scene.get_random_point(min_xy=self.initial_pos[0], max_xy=self.initial_pos[1])
        self.robots[0].set_position(pos=[pos[0], pos[1], pos[2] + 0.1])
        self.robots[0].set_orientation(
            orn=quatToXYZW(euler2quat(0, 0, np.random.uniform(0, np.pi * 2)), 'wxyz'))
        self.initial_pos = pos
        
        max_trials = 100
        dist = 0.0
        for _ in range(max_trials):  # if initial and target positions are < 1 meter away from each other, reinitialize
            _, self.current_target_position = self.scene.get_random_point_floor(floor, min_xy=self.target_pos[0], max_xy=self.target_pos[1], random_height=self.random_height)
            dist = l2_distance(self.initial_pos, self.current_target_position)
=======
        floor, self.initial_pos = self.scene.get_random_point_floor(self.floor_num, self.random_height)
        max_trials = 100
        dist = 0.0
        for _ in range(max_trials):  # if initial and target positions are < 1 meter away from each other, reinitialize
            _, self.target_pos = self.scene.get_random_point_floor(self.floor_num, self.random_height)
            dist = l2_distance(self.initial_pos, self.target_pos)
>>>>>>> 9dfc340d
            if dist > 1.0:
                break
        if dist < 1.0:
            raise Exception("Failed to find initial and target pos that are >1m apart")
<<<<<<< HEAD
        collision_links = []
        for _ in range(self.simulator_loop):
            self.simulator_step()
            collision_links += list(p.getContactPoints(bodyA=self.robots[0].robot_ids[0]))
        collision_links = self.filter_collision_links(collision_links)
        no_collision = len(collision_links) == 0
        return no_collision
    
class NavigatePedestriansEnv(NavigateEnv):
    def __init__(
             self,
             config_file,
             mode='headless',
             action_timestep=1 / 10.0,
             physics_timestep=1 / 240.0,
             automatic_reset=False,
             random_height=False,
             device_idx=0,
    ):
        super(NavigatePedestriansEnv, self).__init__(config_file,
                                                mode=mode,
                                                action_timestep=action_timestep,
                                                physics_timestep=physics_timestep,
                                                automatic_reset=automatic_reset,
                                                device_idx=device_idx)
        self.random_height = random_height
        self.pedestrian_z = 0.03 # hard-coded.
        ''' Walls '''
        # wall = [pos, dim]
        # self.walls = [[[0, 5.25, 0.501], [5, 0.25, 1.5]],
                      # [[0, -5.25, 0.501], [5, 0.25, 1.5]],
                      # [[5, 0, 0.501], [0.25, 5, 1.5]],
                      # [[-5, 0, 0.501], [0.25, 5, 1.5]]]
#                     [[-8.55, 5, 0.501], [1.44, 0.1, 0.5]],
#                     [[8.55, 4, 0.501], [1.44, 0.1, 0.5]],
#                     [[10.2, 5.5 ,0.501],[0.2, 1.5, 0.5]],
#                     [[-10.2, 6, 0.501],[0.2, 1, 0.5]]]
        

        # if layout: # if specify a layout file
            # self.walls = self.layout.get('walls')
            # components = self.layout.get('components')
            # humans = self.layout.get('movements')['humans']
            # agent = self.layout.get('movements')['agent']
            # self.pedestrian_initial_x_ranges = self.layout.get('humans')['initial_x_ranges']
            # self.pedestrian_initial_y_ranges = self.layout.get('humans')['initial_y_ranges']
            # self.pedestrian_target_x_ranges = self.layout.get('humans')['target_x_ranges']
            # self.pedestrian_target_y_ranges = self.layout.get('humans')['target_y_ranges'] 
            # self.min_separation = self.layout.get('humans')['min_separation']
        # else: # use the layout in meta-config
        self.walls = self.config.get('walls')
        components = self.config.get('components')
        self.num_pedestrians = self.config.get('num_pedestrians')
        humans = self.config.get('movements')['humans']
        agent = self.config.get('movements')['agent']

        self.min_separation = self.config.get('humans')['radius'] * 2 + 0.05
        print('min separation: {}'.format(self.min_separation))
        self.min_separation = 0.25
        self.pedestrian_x_range_radius = [humans['x_range_radius'] for _ in range(self.num_pedestrians)]
        self.pedestrian_y_range_radius = [humans['y_range_radius'] for _ in range(self.num_pedestrians)]
        self.flip_prob = humans['flip_prob']
        self.pedestrian_dist_tol = 0.1 * self.num_pedestrians
        # Randomize initial - target positions for each pedestrian.
        self.pedestrian_centers = [[], []]
        initial_target = humans['initial_target']
        for pedestrian in range(self.num_pedestrians):
            initial, target = random.choice(initial_target)
            print('pedestrian: {} initial {} target {}'.format(pedestrian, initial, target))
            self.pedestrian_centers[0].append(components[initial])
            self.pedestrian_centers[1].append(components[target])
        self.pedestrian_status = [False] * self.num_pedestrians 

        self.agent_init = components[agent['initial_positions']]
        self.agent_target = components[agent['target_positions']]
        self.agent_x_range_radius = agent['x_range_radius']
        self.agent_y_range_radius = agent['y_range_radius']

        if self.walls is not None:
            for i, wall_pos in enumerate(self.walls['walls_pos']):
                wall_dim = self.walls['walls_dim'][i]
                box = BoxShape(pos=wall_pos, dim=wall_dim)
                self.obstacle_ids.append(self.simulator.import_object(box))

        ''' Obstacles '''
        self.obstacles = []

        self.initial_box_size = [0.2, 0.3, 0.3]

        # Create/re-create obstacles in random positions
        self.reset_obstacles() 
        
        ''' Pedestrians '''
        self.humans = []
        self.pedestrians = []
        self.pedestrian_ids = []
        self.pedestrian_goal_ids = []
        self.pedestrian_goal_objects = []
        self.pedestrian_gibson_ids = []

        # poses are defined as x,y,z followed by random lower and upper range to add to pose
        # self.pedestrian_start_poses = [[(3.0, 3.0, 0.03), (-1.0, 1.0)], [(2.0, 2.0, 0.03), (-1.0, 1.0)],
                                       # [(-3.0, -3.0, 0.03), (-1.0, 1.0)], [(-2.0, -2.0, 0.03), (-1.0, 1.0)]]
        # self.pedestrian_goal_poses = [[(3.0, 3.0, 0.03), (-1.0, 1.0)], [(2.0, 2.0, 0.03), (-1.0, 1.0)],
                                      # [(-3.0, -3.0, 0.03), (-1.0, 1.0)], [(-2.0, -2.0, 0.03), (-1.0, 1.0)]]
        
        self.reset_pedestrians()

        # Visualize locations of different compoenents to debug.
        for component in components:
            component_pos = components[component]
            p.addUserDebugText(component, [component_pos['center_x'], component_pos['center_y'], 2.0], [1, 0, 0])
        
    def create_pedestrians(self, pedestrian_poses):
#         # remove any existing pedestrians
#         for pedestrian in self.pedestrians:
#             p.removeCollisionShape(pedestrian.collision_id)
#             #self.remove_all_collisions(pedestrian.body_id)            
#             p.removeConstraint(pedestrian.cid)
#             
#         for ped_id in self.pedestrian_gibson_ids:
#             try:
#                 p.removeBody(ped_id)
#             except:
#                 print("ERROR with PEDESTRIAN ID: ", ped_id)
#         
#         self.pedestrian_gibson_ids = []

        # create pedestrian objects
        if len(self.pedestrians) == 0:
            self.pedestrians = [Pedestrian(pos = pedestrian_poses[i]) for i in range(self.num_pedestrians)]
            # spawn pedestrians and get Gibson IDs
            self.pedestrian_gibson_ids = [self.simulator.import_object(ped) for ped in self.pedestrians]
    
    def step(self, action):
        # compute the next human actions from the current observations
        human_actions = []
        
        for i, human in enumerate(self.humans):
            # get the positions and velocities of other humans
            ob = [other_human.get_observable_state() for other_human in self.humans if other_human != human]
                      
            #self.pedestrians_can_see_robot = np.random.uniform()
            #if self.pedestrians_can_see_robot < 0.5:
            
            # can this person see the robot?
            if self.pedestrians_can_see_robot:
                ob += [self.get_robot_observable_state()]
                #self.pedestrian_simulator.setAgentPosition(self.robot_as_pedestrian_id, tuple(self.robots[0].get_position()[:2]))

            if self.walls:
                walls_config = list(zip(self.walls['walls_pos'], self.walls['walls_dim']))
            else:
                walls_config = list()
                
            human_actions.append(human.act(ob, walls=walls_config, obstacles=self.obstacles))

            # Set next goal if close to current one.
            if l2_distance(np.array(human.get_goal_position()), self.pedestrians[i].get_position()) < self.pedestrian_dist_tol:
                prob = random.random()
                if prob < self.flip_prob:
                    self.reset_single_pedestrian(i)
                
        # move each human
        for i, human_action in enumerate(human_actions):
            self.humans[i].step(human_action)
            
        # move the robot
        self.robots[0].apply_action(action)
        
        # check for collisions
        collision_links = self.run_simulation()
        
        # get the next state
        state = self.get_state(collision_links)
        
        # collect reward
        info = {}
        reward, info = self.get_reward(collision_links, action, info)
        
        # check for a termination result
        done, info = self.get_termination(collision_links, info)

        # Update distance metrics
        self.time_elapsed += self.action_timestep

        robot_position = self.robots[0].get_position()
        distance_traveled = np.sqrt((robot_position[0] - self.last_robot_px)**2 + (robot_position[1] - self.last_robot_py)**2)
        
        self.distance_traveled += distance_traveled
        self.episode_distance += distance_traveled
        
        #self.n_personal_space_violations += 1 * (self.discomfort_dist - dmin) / self.discomfort_dist * self.time_step
                
        self.last_robot_px = robot_position[0]
        self.last_robot_py = robot_position[1]
        
        self.current_step += 1

        if done:
            #print(info)
            print("episodes:", self.current_episode, [(key, np.around(info[key][0], 2)) for key in ['success_rate', 'ped_collision_rate', 'ped_hits_robot_rate', 'collision_rate', 'timeout_rate', 'personal_space_violations', 'shortest_path_length']])

            if self.automatic_reset:
                info['last_observation'] = state
                state = self.reset()
                    
        return state, reward, done, info

    def get_reward(self, collision_links=[], action=None, info={}):
        reward = 0.0
        self.success = False
        self.collision = False
            
        # is the goal reached?
        if l2_distance(self.current_target_position, self.get_position_of_interest()) < self.dist_tol:
            reward = self.success_reward  # |success_reward| = 10.0 per step
            self.success = True
        else:
            # check for collision
            collision_reward = float(len(collision_links) > 0)
            if collision_reward > 0:
                self.collision = True
                
                # only blame rhe robot if it is moving at an appreciable speed
                robot_velocity = self.robots[0].get_velocity()
    
                if np.linalg.norm([robot_velocity[0], robot_velocity[1]]) > 0.05:
                    info['collision_reward'] = collision_reward * self.collision_reward_weight  # expose collision reward to info
                    reward = collision_reward * self.collision_reward_weight  # |collision_reward| ~= 1.0 per step if collision
            else:
                # add up the other rewards
                reward = self.slack_reward  # |slack_reward| = 0.01 per step

                if self.current_step == 0:
                    self.initial_potential = self.get_potential()
                    self.normalized_potential = 1.0
                
                current_potential = self.get_potential()
                new_normalized_potential = current_potential / self.initial_potential                
                potential_reward = self.normalized_potential - new_normalized_potential
                
                reward += potential_reward * self.potential_reward_weight
                #print(self.initial_potential, current_potential, self.normalized_potential, new_normalized_potential, potential_reward)
                self.normalized_potential = new_normalized_potential        
        
                # electricity_reward = np.abs(self.robots[0].joint_speeds * self.robots[0].joint_torque).mean().item()
                electricity_reward = 0.0
                reward += electricity_reward * self.electricity_reward_weight  # |electricity_reward| ~= 0.05 per step
        
                # stall_torque_reward = np.square(self.robots[0].joint_torque).mean()
                stall_torque_reward = 0.0
                reward += stall_torque_reward * self.stall_torque_reward_weight  # |stall_torque_reward| ~= 0.05 per step
                
        # # get minimum distance between the robot and a pedestrian
        # ped_positions = get_ped_positions(self)
        # robot_position = self.robots[0].get_position()

        # # TODO: human and robot radius hard coded for now (0.3 meters each)
        # self.collision = False
        # ped_robot_distances = [[np.linalg.norm(ped_pos[i][0] - robot_pos[0], ped_pos[i][1] - robot_pos[1]) - 0.3 - 0.3] for i in range(self.num_pedestrians)]
        # closest_dist = np.min(ped_robot_distances)

        # # velocity projection to elongate the personal space in the direction of motion
        # cutting_off = False

        # ped_robot_lookahead_distances = [(self.humans[i].vx, self.humans[i].vy) for i in range(self.um_pedestrians)]        
        
        # for i, human in enumerate(self.humans):
        #     px = human.px - self.robot.px
        #     py = human.py - self.robot.py

        #     ex = px + human.vx * self.lookahead_interval
        #     ey = py + human.vy * self.lookahead_interval
            
        #     # get the nearest distance to segment connecting the current position and future position
        #     velocity_dist = point_to_segment_dist(px, py, ex, ey, 0, 0) - human.radius - self.robot.radius

        #     if velocity_dist < velocity_dmin:
        #         velocity_dmin = velocity_dist
            
        info['episodes'] = self.current_episode
        info['successes'] = self.n_successes,
        info['collisions'] = self.n_collisions,
        info['ped_collisions'] = self.n_ped_collisions,
        info['ped_hits_robot'] = self.n_ped_hits_robot,
        info['timeouts'] = self.n_timeouts,
        info['personal_space_violations'] = 0 if self.distance_traveled == 0 else self.n_personal_space_violations / self.distance_traveled,
        info['cutting_off'] = 0 if self.distance_traveled == 0 else self.n_cutting_off / self.distance_traveled,
        info['success_rate'] = 0 if self.current_episode == 0 else 100 * self.n_successes / self.current_episode,
        info['collision_rate'] = 0 if self.current_episode == 0 else 100 * self.n_collisions / self.current_episode,
        info['ped_collision_rate'] = 0 if self.current_episode == 0 else 100 * self.n_ped_collisions / self.current_episode,
        info['ped_hits_robot_rate'] = 0 if self.current_episode == 0 else 100 * self.n_ped_hits_robot / self.current_episode,
        info['timeout_rate'] = 0 if self.current_episode == 0 else 100 * self.n_timeouts / self.current_episode,
        info['shortest_path_length'] = None if self.current_episode == 0 else [self.spl]
        
        if self.success:
            print(reward)
                         
        return reward, info

    def update_pedestrian_goal_markers(self, pedestrian_goals):
        if len(self.pedestrian_goal_objects) == 0:
            for ped_goal in pedestrian_goals:
                pedestrian_goal_visual_obj = VisualObject(visual_shape=p.GEOM_CYLINDER,
                                                          rgba_color=[1, 1, 0, 0.6],
                                                          radius=0.05,
                                                          length=0.5,
                                                          initial_offset=[0, 0, 0.25])

                self.pedestrian_goal_objects.append(pedestrian_goal_visual_obj)
                self.pedestrian_goal_ids.append(pedestrian_goal_visual_obj.load())                
        # else:
        for i in range(len(self.pedestrian_goal_objects)):
            self.pedestrian_goal_objects[i].set_position(pos=[pedestrian_goals[i][0], pedestrian_goals[i][1], 0.25])
        


    def create_human_agents(self):
        for i in range(self.num_pedestrians):
            human = Human(self.config, 'humans', num_pedestrians=self.num_pedestrians)
            self.humans.append(human)
            if self.randomize_pedestrian_attributes:
                human.sample_random_attributes()

    def reset_single_pedestrian(self, pid):
        # Randomize goal.
        status = self.pedestrian_status[pid]
        center_x = self.pedestrian_centers[status][pid]['center_x']
        center_y = self.pedestrian_centers[status][pid]['center_y']
        gx = random.uniform(center_x - self.pedestrian_x_range_radius[pid], center_x + self.pedestrian_x_range_radius[pid])
        gy = random.uniform(center_y - self.pedestrian_y_range_radius[pid], center_y + self.pedestrian_y_range_radius[pid])
        
        # Reset Human Agent.
        px, py, theta = self.humans[pid].get_position()
        self.humans[pid].set(px, py, theta, gx, gy, gr=0, vx=0, vy=0, vr=0)

        # Reset goal marker.
        self.pedestrian_goal_objects[pid].set_position(pos=[gx, gy, 0.03])

        # Flip status.
        self.pedestrian_status[pid] = not self.pedestrian_status[pid]

    def reset_pedestrians(self):
        if len(self.pedestrians) == 0:
            # create pedestrians and generate initial poses
            pedestrian_poses = self.generate_pedestrian_poses_v2()
            self.create_pedestrians(pedestrian_poses)
            self.create_human_agents()
        else:
            # get current poses
            pedestrian_poses = [pedestrian.get_position() for pedestrian in self.pedestrians]
            
        # generate a goal for each pedestrian
        pedestrian_goals = self.generate_pedestrian_poses_v2()

        # generate the goal marker in Gibson
        self.update_pedestrian_goal_markers(pedestrian_goals)
        
        self.humans = []
        for i in range(self.num_pedestrians):
            human = Human(self.config, 'humans')
            
            if self.randomize_pedestrian_attributes:
                self.humans[i].sample_random_attributes()
                
            [px, py, _] = pedestrian_poses[i]
            [gx, gy, _] = pedestrian_goals[i]
 
            vx = human.v_pref * np.cos(human.theta)
            vy = human.v_pref * np.sin(human.theta)
            human.set(px, py, human.theta, gx, gy, vx, vy, 0, 0)
            
            self.humans.append(human)
    
            self.humans[i].set(px, py, self.humans[i].theta, gx, gy, 0, 0, 0, 0)

    def update_pedestrian_positions_in_gibson(self):
        for i, human in enumerate(self.humans):
            
            if human.reached_destination():
                continue
            
            px = human.px
            py = human.py
            theta = human.theta
        
            direction = p.getQuaternionFromEuler([0, 0, theta])
            self.pedestrians[i].reset_position_orientation([px, py, 0.03], direction)        
            
    def reset_obstacles(self):
        # First remove the obstacles
        # print('RESET {} OBSTACLES'.format(self.num_obstacles))
        for obstacle in self.obstacles:
            p.removeCollisionShape(obstacle.collision_id)
            p.removeBody(obstacle.body_id)

        self.obstacle_ids = list()
        self.obstacles = list()

        # Then recreate them in new positions
        for _ in range(self.num_obstacles):
            _, pos = self.scene.get_random_point(min_xy=-2, max_xy=2)            
            box = BoxShape(pos=pos, dim=self.initial_box_size, rgba_color=[1.0, 0.0, 0.0, 1.0])
            self.obstacle_ids.append(self.simulator.import_interactive_object(box))
            self.obstacles.append(box)
        
    def reset_initial_and_target_pos(self):
        # Compute SPL metric
        robot_position = self.robots[0].get_position()
        self.last_robot_px = robot_position[0]
        self.last_robot_py = robot_position[1]
        
        if self.current_episode > 0:
            self.compute_metrics()
            
        # Select new positions for obstacles
        self.reset_obstacles()

        # Select new positions and goals for pedestrians
        # self.reset_pedestrians()
        
        # Choose new start postion and goal location for robot
        reset_complete = False
        while not reset_complete:
            pos = np.array([np.random.uniform(self.agent_init['center_x'] - self.agent_x_range_radius, self.agent_init['center_x'] + self.agent_x_range_radius), np.random.uniform(self.agent_init['center_y'] - self.agent_y_range_radius, self.agent_init['center_y'] + self.agent_y_range_radius), 0.0])
=======
        self.robots[0].set_position(pos=[self.initial_pos[0],
                                         self.initial_pos[1],
                                         self.initial_pos[2] + self.random_init_z_offset])
        self.robots[0].set_orientation(orn=quatToXYZW(euler2quat(0, 0, np.random.uniform(0, np.pi * 2)), 'wxyz'))

    def reset(self):
        self.floor_num = self.scene.get_random_floor()
        self.scene.reset_floor(floor=self.floor_num, additional_elevation=0.02)
        state = super(NavigateRandomEnv, self).reset()
        return state


class InteractiveGibsonNavigateEnv(NavigateRandomEnv):
    def __init__(self,
                 config_file,
                 model_id=None,
                 collision_reward_weight=0.0,
                 mode='headless',
                 action_timestep=1 / 10.0,
                 physics_timestep=1 / 240.0,
                 device_idx=0,
                 automatic_reset=False,
                 ):
        super(InteractiveGibsonNavigateEnv, self).__init__(config_file,
                                                           model_id=model_id,
                                                           mode=mode,
                                                           action_timestep=action_timestep,
                                                           physics_timestep=physics_timestep,
                                                           automatic_reset=automatic_reset,
                                                           random_height=False,
                                                           device_idx=device_idx)
        self.collision_reward_weight = collision_reward_weight

        self.replaced_objects = []
        self.replaced_objects_pos = []
        self.additional_objects = []
        self.class_map = {}

        self.should_load_replaced_objects = self.config.get('should_load_replaced_objects', False)
        self.should_load_additional_objects = self.config.get('should_load_additional_objects', False)

        self.build_class_map()
        self.load_replaced_objects()
        self.load_additional_objects()
        self.interactive_objects = self.replaced_objects + self.additional_objects
        self.new_potential = None

        self.visualize_waypoints = True
        if self.visualize_waypoints and self.mode == 'gui':
            cyl_length = 0.2
            self.waypoints_vis = [VisualMarker(visual_shape=p.GEOM_CYLINDER,
                                               rgba_color=[0, 1, 0, 0.3],
                                               radius=0.1,
                                               length=cyl_length,
                                               initial_offset=[0, 0, cyl_length / 2.0]) for _ in range(10)]
            for waypoint in self.waypoints_vis:
                waypoint.load()

    def build_class_map(self):
        # 0 and 1 are reserved for mesh and robot
        init_class_id = 2

        if self.should_load_replaced_objects:
            self.replaced_object_classes = [
                '03001627',  # chair
                '04256520',  # couch
                '04379243',  # table / desk
                '00000001',  # door
            ]
            for item in self.replaced_object_classes:
                self.class_map[item] = init_class_id
                init_class_id += 1

        if self.should_load_additional_objects:
            self.additional_objects_path = [
                'object_2eZY2JqYPQE.urdf',
                'object_lGzQi2Pk5uC.urdf',
                'object_ZU6u5fvE8Z1.urdf',
                'object_H3ygj6efM8V.urdf',
                'object_RcqC01G24pR.urdf'
            ]

            for item in self.additional_objects_path:
                self.class_map[item] = init_class_id
                init_class_id += 1

        self.num_object_classes = init_class_id

    def load_replaced_objects(self):
        if not self.should_load_replaced_objects:
            return
        scene_path = os.path.join(gibson2.assets_path, 'dataset', self.scene.model_id)
        urdf_files = [item for item in os.listdir(scene_path) if item[-4:] == 'urdf']
        position_files = [item[:-4].replace('alignment_centered', 'pos') + 'txt' for item in urdf_files]

        for urdf_file, position_file in zip(urdf_files, position_files):
            with open(os.path.join(scene_path, position_file)) as f:
                pos = np.array([float(item) for item in f.readlines()[0].strip().split()])
                # filter out duplicate annotations for the same object
                if len(self.replaced_objects_pos) == 0 or \
                        np.min(np.linalg.norm(np.array(self.replaced_objects_pos) - pos, axis=1)) > 0.5:
                    class_id = urdf_file.split('.')[0].split('_')[-1]
                    obj = InteractiveObj(os.path.join(scene_path, urdf_file))
                    self.simulator.import_object(obj, class_id=self.class_map[class_id])
                    self.replaced_objects.append(obj)
                    self.replaced_objects_pos.append(pos)

    def load_additional_objects(self):
        if not self.should_load_additional_objects:
            return
        num_dupicates = 2
        for _ in range(num_dupicates):
            for urdf_model in self.additional_objects_path:
                obj = InteractiveObj(os.path.join(gibson2.assets_path, 'models/sample_urdfs', urdf_model))
                self.simulator.import_object(obj, class_id=self.class_map[urdf_model])
                self.additional_objects.append(obj)

    def global_to_local(self, pos):
        return rotate_vector_3d(pos - self.robots[0].get_position(), *self.robots[0].get_rpy())

    def get_additional_states(self):
        target_pos_local = self.global_to_local(self.target_pos)
        linear_velocity_local = rotate_vector_3d(self.robots[0].robot_body.velocity(),
                                                 *self.robots[0].get_rpy())
        angular_velocity_local = rotate_vector_3d(self.robots[0].robot_body.angular_velocity(),
                                                  *self.robots[0].get_rpy())

        source = self.robots[0].get_position()[:2]
        target = self.target_pos[:2]
        shortest_path, geodesic_dist = self.scene.get_shortest_path(self.floor_num, source, target)

        robot_z = self.robots[0].get_position()[2]
        if self.visualize_waypoints and self.mode == 'gui':
            for i in range(10):
                self.waypoints_vis[i].set_position(pos=np.array([shortest_path[i][0], shortest_path[i][1], robot_z]))
        waypoints_local_xy = np.array([self.global_to_local(np.concatenate((waypoint, [robot_z])))[:2]
                                       for waypoint in shortest_path]).flatten()
        additional_states = np.concatenate((waypoints_local_xy,
                                            target_pos_local,
                                            linear_velocity_local,
                                            angular_velocity_local))
        # cache results for reward calculation
        self.new_potential = geodesic_dist

        assert len(additional_states) == self.additional_states_dim, 'additional states dimension mismatch'
        return additional_states

    def get_potential(self):
        return self.new_potential

    def reset_additional_objects(self):
        for obj in self.additional_objects:
            while True:
                _, pos = self.scene.get_random_point_floor(self.floor_num, self.random_height)
                obj.set_position_rotation([pos[0], pos[1], pos[2] + self.random_init_z_offset],
                                          quatToXYZW(euler2quat(0.0, 0.0, 0.0), 'wxyz'))
                has_collision = False
                for _ in range(self.simulator_loop):
                    self.simulator_step()
                    if len(p.getContactPoints(bodyA=obj.body_id)) > 0:
                        has_collision = True
                        break
                if not has_collision:
                    break

    def reset_replaced_objects(self):
        for obj, pos in zip(self.replaced_objects, self.replaced_objects_pos):
            obj.set_position_rotation([pos[0], pos[1], pos[2] + self.random_init_z_offset],
                                      quatToXYZW(euler2quat(0.0, 0.0, 0.0), 'wxyz'))

    def reset(self):
        self.floor_num = self.scene.get_random_floor()
        self.scene.reset_floor(floor=self.floor_num, additional_elevation=0.05)
        self.reset_replaced_objects()
        self.reset_additional_objects()

        self.new_potential = None
        state = NavigateEnv.reset(self)
        return state

    def before_simulation(self):
        robot_position = self.robots[0].get_position()
        object_positions = [obj.get_position() for obj in self.interactive_objects]
        return robot_position, object_positions

    def after_simulation(self, cache, collision_links):
        robot_position, object_positions = cache

        collision_links_flatten = [item for sublist in collision_links for item in sublist]
        if len(collision_links_flatten) > 0:
            self.dynamic_disturbance_a += np.mean([
                np.linalg.norm(
                    np.sum([elem[9] * np.array(elem[7]) for elem in sublist], axis=0)  # sum of all forces
                )
                for sublist in collision_links])
            collision_objects = set([col[2] for col in collision_links_flatten])
            self.dynamic_disturbance_b += len(collision_objects)
            self.interactive_objects_collided |= collision_objects

        self.agent_trajectory.append(np.concatenate((self.robots[0].get_position(), self.robots[0].get_orientation())))
        self.object_trajectory.append([np.concatenate((obj.get_position(), obj.get_orientation()))
                                       for obj in self.interactive_objects])
        self.path_length += np.linalg.norm(self.robots[0].get_position() - robot_position)
        self.kinematic_disturbance += np.sum([
            obj.mass * np.linalg.norm(np.array(obj.get_position()) - np.array(prev_pos))
            for obj, prev_pos in zip(self.interactive_objects, object_positions)
            if obj.body_id in self.interactive_objects_collided
        ])
>>>>>>> 9dfc340d

            self.robots[0].set_position(pos=[pos[0], pos[1], pos[2] + 0.1])
            self.robots[0].set_orientation(
                orn=quatToXYZW(euler2quat(0, 0, np.random.uniform(0, np.pi * 2)), 'wxyz'))
            self.initial_pos = np.array(pos)
            
            max_trials = 1000
            dist = 0.0
            for _ in range(max_trials):  # if initial and target positions are < 1 meter away from each other, reinitialize
                self.current_target_position = np.array([np.random.uniform(self.agent_target['center_x'] - self.agent_x_range_radius, self.agent_target['center_x'] + self.agent_x_range_radius), np.random.uniform(self.agent_target['center_y']- self.agent_y_range_radius, self.agent_target['center_y'] + self.agent_y_range_radius), 0.0])
                dist = l2_distance(self.initial_pos, self.current_target_position)
                if dist > 1.0:
                    reset_complete = True
                    break
            if dist < 1.0:
                print("Failed to find initial and target pos that are >1m apart")
                print("Selecting new initial position")
        
        self.n_steps = 0
        self.episode_distance = 0.0
        self.episode_time = 0.0
        
#         # Get initial goal potential and collision potential
#         if self.n_steps == 0:
#             self.initial_potential = self.get_potential()
#             self.normalized_potential = 1.0

        collision_links = []
        for _ in range(self.simulator_loop):
            self.simulator_step()
            collision_links += list(p.getContactPoints(bodyA=self.robots[0].robot_ids[0]))
        collision_links = self.filter_collision_links(collision_links)
        no_collision = len(collision_links) == 0

        # Compute the shortest distance to this goal (TODO: account for obstacles!)
        robot_position = self.robots[0].get_position()

        self.episode_shortest_distance = np.sqrt((self.current_target_position[0] - robot_position[0])**2 + (self.current_target_position[1] - robot_position[1])**2)
        
        self.n_steps = 0
        self.episode_distance = 0.0
        self.episode_time = 0.0

        #return no_collision
        return True
    
    def compute_metrics(self):
        if self.success:
            self.spl_sum += self.episode_shortest_distance / (max(self.episode_shortest_distance, self.episode_distance))
        
        self.spl = self.spl_sum / self.current_episode
        
    def generate_pedestrian_poses_v2(self):
        # Euclidean distance on xy plane.
        def euclidean_xy(source, target):
            return np.sqrt((source[0] - target[0]) ** 2 + (source[1] - target[1]) ** 2)

        pedestrian_poses = list()
        all_object_poses = list()
       
        for obstacle in self.obstacles:
            all_object_poses.append(obstacle.get_position())

        for i in range(self.num_pedestrians):
            good_pose = False
            while not good_pose:
                good_pose = True
                status = int(self.pedestrian_status[i])
                center_x = self.pedestrian_centers[status][i]['center_x']
                pedestrian_x = random.uniform(center_x - self.pedestrian_x_range_radius[i], center_x + self.pedestrian_x_range_radius[i])
                center_y = self.pedestrian_centers[status][i]['center_y']
                pedestrian_y = random.uniform(center_y - self.pedestrian_y_range_radius[i], center_y + self.pedestrian_y_range_radius[i])
                pedestrian_pose = (pedestrian_x, pedestrian_y, self.pedestrian_z)
                
                # Check if this position is too closed to any previous poses.
                for prev_pose in all_object_poses:
                    dist = euclidean_xy(pedestrian_pose, prev_pose)
                    # print('distance between instances: {}'.format(dist))
                    if dist < self.min_separation:
                        good_pose = False
                        
            # Flip status
            self.pedestrian_status[i] = not self.pedestrian_status[i]
    
            pedestrian_poses.append(pedestrian_pose)
            all_object_poses.append(pedestrian_pose)

        print('pedestrian poses: {}'.format(pedestrian_poses))
        return pedestrian_poses

    def get_robot_observable_state(self):
        px, py, pz = self.robots[0].get_position()
        theta = self.robots[0].get_rpy()[2]
        vx, vy, vz = self.robots[0].get_velocity()
        vr = self.robots[0].get_angular_velocity()[2]

        # TODO: replace hard coded robot radius and personal space radius
        return ObservableState(px, py, theta, vx, vy, vr, 0.3, 0.6)

class InteractiveNavigateEnv(NavigateEnv):
    def __init__(self,
                 config_file,
                 mode='headless',
                 action_timestep=1 / 10.0,
                 physics_timestep=1 / 240.0,
                 random_position=False,
                 device_idx=0,
                 automatic_reset=False,
                 arena="simple_hl_ll"):
        super(InteractiveNavigateEnv, self).__init__(config_file,
                                                     mode=mode,
                                                     action_timestep=action_timestep,
                                                     physics_timestep=physics_timestep,
                                                     automatic_reset=automatic_reset,
                                                     device_idx=device_idx)
        self.arena = arena
        assert self.arena in [
            "only_ll_obstacles",
            "only_ll",
            "simple_hl_ll",
            "complex_hl_ll"
        ], "Wrong arena"

        self.floor = VisualMarker(visual_shape=p.GEOM_BOX, rgba_color=[0.643, 0.643, 0.788, 0.0],
                                  half_extents=[20, 20, 0.02], initial_offset=[0, 0, -0.03])
        self.floor.load()
        self.floor.set_position([0, 0, 0])
        self.simulator.import_object(self.floor, class_id=0)

        self.door = InteractiveObj(os.path.join(gibson2.assets_path, 'models', 'scene_components', 'realdoor.urdf'),
                                   scale=1.35)
        self.simulator.import_interactive_object(self.door, class_id=2)
        if self.arena == "only_ll" or self.arena == "only_ll_obstacles":
            self.door.set_position_rotation([100.0, 100.0, -0.03], quatToXYZW(euler2quat(0, 0, np.pi / 2.0), 'wxyz'))
        else:
            self.door.set_position_rotation([0.0, 0.0, -0.03], quatToXYZW(euler2quat(0, 0, -np.pi / 2.0), 'wxyz'))
        self.door_angle = self.config.get('door_angle', 90)
        self.door_angle = (self.door_angle / 180.0) * np.pi
        self.door_handle_link_id = 2
        self.door_axis_link_id = 1
        self.jr_end_effector_link_id = 33  # 'm1n6s200_end_effector'
        self.random_position = random_position

        if self.arena == "only_ll_obstacles":
            self.box_poses = [
                [[np.random.uniform(-4, 4), np.random.uniform(-4, -1), 1], [0, 0, 0, 1]],
                [[np.random.uniform(-4, 4), np.random.uniform(-4, -1), 1], [0, 0, 0, 1]],
                [[np.random.uniform(-4, 4), np.random.uniform(-4, -1), 1], [0, 0, 0, 1]],

                [[np.random.uniform(-4, 4), np.random.uniform(1, 4), 1], [0, 0, 0, 1]],
                [[np.random.uniform(-4, 4), np.random.uniform(1, 4), 1], [0, 0, 0, 1]],
                [[np.random.uniform(-4, 4), np.random.uniform(1, 4), 1], [0, 0, 0, 1]],

                [[np.random.uniform(-4, -1), np.random.uniform(-4, 4), 1], [0, 0, 0, 1]],
                [[np.random.uniform(-4, -1), np.random.uniform(-4, 4), 1], [0, 0, 0, 1]],
                [[np.random.uniform(-4, -1), np.random.uniform(-4, 4), 1], [0, 0, 0, 1]],

                [[np.random.uniform(1, 4), np.random.uniform(-4, 4), 1], [0, 0, 0, 1]],
                [[np.random.uniform(1, 4), np.random.uniform(-4, 4), 1], [0, 0, 0, 1]],
                [[np.random.uniform(1, 4), np.random.uniform(-4, 4), 1], [0, 0, 0, 1]],
            ]

            self.walls = []
            for box_pose in self.box_poses:
                box = BoxShape(pos=box_pose[0], dim=[0.5, 0.5, 1])
                self.simulator.import_object(box, class_id=3)
                self.walls += [box]

        elif self.arena == "only_ll":
            self.wall_poses = [
                [[0, -3, 1], [0, 0, 0, 1]],
                [[0, 3, 1], [0, 0, 0, 1]],
                [[-3, 0, 1], [0, 0, np.sqrt(0.5), np.sqrt(0.5)]],
                [[3, 0, 1], [0, 0, np.sqrt(0.5), np.sqrt(0.5)]],
            ]

            self.walls = []
            for wall_pose in self.wall_poses:
                wall = InteractiveObj(os.path.join(gibson2.assets_path, 'models', 'scene_components', 'walls.urdf'),
                                      scale=1)
                self.simulator.import_object(wall, class_id=3)
                wall.set_position_rotation(wall_pose[0], wall_pose[1])
                self.walls += [wall]

        elif self.arena == "simple_hl_ll":
            self.wall_poses = [
                [[0, -3, 1], [0, 0, 0, 1]],
                [[0, 3, 1], [0, 0, 0, 1]],
                [[-3, 0, 1], [0, 0, np.sqrt(0.5), np.sqrt(0.5)]],
                [[3, 0, 1], [0, 0, np.sqrt(0.5), np.sqrt(0.5)]],
                [[0, -7.8, 1], [0, 0, np.sqrt(0.5), np.sqrt(0.5)]],
                [[0, 7.8, 1], [0, 0, np.sqrt(0.5), np.sqrt(0.5)]],
            ]

            self.walls = []
            for wall_pose in self.wall_poses:
                wall = InteractiveObj(os.path.join(gibson2.assets_path, 'models', 'scene_components', 'walls.urdf'),
                                      scale=1)
                self.simulator.import_object(wall, class_id=3)
                wall.set_position_rotation(wall_pose[0], wall_pose[1])
                self.walls += [wall]

        elif self.arena == "complex_hl_ll":
            self.wall_poses = [
                [[0, -3, 1], [0, 0, 0, 1]],
                [[0, 6, 1], [0, 0, 0, 1]],
                [[-3, 0, 1], [0, 0, np.sqrt(0.5), np.sqrt(0.5)]],
                [[3, 0, 1], [0, 0, np.sqrt(0.5), np.sqrt(0.5)]]
            ]

            self.half_wall_poses = [
                [[1.3, 3, 1], [0, 0, 0, 1]],
            ]

            self.quarter_wall_poses = [
                [[0.0, 7.68, 1], [0, 0, np.sqrt(0.5), np.sqrt(0.5)]],
                [[0.0, 2.45, 1], [0, 0, np.sqrt(0.5), np.sqrt(0.5)]],
            ]

            self.walls = []
            for wall_pose in self.wall_poses:
                wall = InteractiveObj(os.path.join(gibson2.assets_path, 'models', 'scene_components', 'walls.urdf'),
                                      scale=1)
                self.simulator.import_object(wall, class_id=3)
                wall.set_position_rotation(wall_pose[0], wall_pose[1])
                self.walls += [wall]

            for wall_pose in self.half_wall_poses:
                wall = InteractiveObj(
                    os.path.join(gibson2.assets_path, 'models', 'scene_components', 'walls_half.urdf'),
                    scale=1)
                self.simulator.import_object(wall, class_id=3)
                wall.set_position_rotation(wall_pose[0], wall_pose[1])
                self.walls += [wall]

            for wall_pose in self.quarter_wall_poses:
                wall = InteractiveObj(
                    os.path.join(gibson2.assets_path, 'models', 'scene_components', 'walls_quarter.urdf'),
                    scale=1)
                self.simulator.import_object(wall, class_id=3)
                wall.set_position_rotation(wall_pose[0], wall_pose[1])
                self.walls += [wall]

        # dense reward
        self.prev_stage = self.stage
        self.stage_get_to_door_handle = 0
        self.stage_open_door = 1
        self.stage_get_to_target_pos = 2

        # attaching JR's arm to the door handle
        self.door_handle_dist_thresh = 0.2
        self.cid = None

        # visualize subgoal
        cyl_length = 3.0
        self.subgoal_end_effector = VisualMarker(rgba_color=[0, 0, 0, 0.8], radius=0.06)
        self.subgoal_end_effector.load()
        self.subgoal_end_effector_base = VisualMarker(visual_shape=p.GEOM_CYLINDER,
                                                      rgba_color=[1, 1, 0, 0.8],
                                                      radius=0.05,
                                                      length=cyl_length,
                                                      initial_offset=[0, 0, cyl_length / 2])
        self.subgoal_end_effector_base.load()

        self.door_handle_vis = VisualMarker(rgba_color=[1, 0, 0, 0.0], radius=self.door_handle_dist_thresh)
        self.door_handle_vis.load()

        # TODO: move robot joint id and name mapping to robot_locomotors.py
        self.id_to_name = {
            0: {"name": "ground", "links": {-1: "base", 0: "ground"}},
            1: {"name": "ground", "links": {-1: "base", 0: "ground"}},
            2: {"name": "ground", "links": {-1: "base", 0: "ground"}},
            3: {"name": "ground", "links": {-1: "base", 0: "ground"}},
        }
        self.id_to_name[self.door.body_id] = {"name": "door",
                                              "links": {-1: "world", 0: "base", 1: "door_leaf", 2: "door_knob"}}
        for i, wall in enumerate(self.walls):
            self.id_to_name[wall.body_id] = {"name": "wall%d" % (i + 1), "links": {-1: "world", 0: "wall"}}
        self.id_to_name[self.robots[0].robot_ids[0]] = {"name": "robot", "links": {
            -1: "base",
            0: "base_chassis",
            1: "jr2_fixed_body (wrapper)",
            2: "left wheel",
            3: "right wheel",
            4: "front_caster_pivot",
            5: "front_caster_wheel",
            6: "rear_caster_pivot",
            7: "rear_caster_wheel",
            8: "ext_imu_frame",
            9: "rear_laser",
            10: "front_laser",
            11: "lower_velodyne_frame",
            12: "occam",
            13: "occam_omni_optical",
            14: "upper_velodyne_frame",
            15: "scan",
            16: "gps_frame",
            17: "pan",
            18: "tilt",
            19: "camera",
            20: "camera_rgb_frame",
            21: "camera_rgb_optical_frame",
            22: "camera_depth_frame",
            23: "camera_depth_optical_frame",
            24: "eyes",
            25: "right_arm_attach",
            26: "m1n6s200_link_base",
            27: "m1n6s200_link_1 (shoulder)",
            28: "m1n6s200_link_2 (arm)",
            29: "m1n6s200_link_3 (elbow)",
            30: "m1n6s200_link_4 (forearm)",
            31: "m1n6s200_link_5 (wrist)",
            32: "m1n6s200_link_6 (hand)",
            33: "end_effector",
        }}
        self.num_object_classes = 4

    def set_subgoal(self, ideal_next_state):
        obs_avg = (self.observation_normalizer['sensor'][1] + self.observation_normalizer['sensor'][0]) / 2.0
        obs_mag = (self.observation_normalizer['sensor'][1] - self.observation_normalizer['sensor'][0]) / 2.0
        ideal_next_state = (ideal_next_state * obs_mag) + obs_avg
        self.subgoal_end_effector.set_position(ideal_next_state)
        self.subgoal_end_effector_base.set_position([ideal_next_state[0], ideal_next_state[1], 0])

    def set_subgoal_type(self, only_base=True):
        if only_base:
            # Make the marker for the end effector completely transparent
            self.subgoal_end_effector.set_color([0, 0, 0, 0.0])
        else:
            self.subgoal_end_effector.set_color([0, 0, 0, 0.8])

    def reset_interactive_objects(self):
        # close the door
        p.resetJointState(self.door.body_id, self.door_axis_link_id, targetValue=0.0, targetVelocity=0.0)
        if self.cid is not None:
            p.removeConstraint(self.cid)
            self.cid = None

    def reset_initial_and_target_pos(self):
        if self.arena == "only_ll" or self.arena == "only_ll_obstacles":
            if self.random_position:
                pos = [np.random.uniform(-0.5, 0.5), np.random.uniform(-0.5, 0.5), 0]
            else:
                pos = [0.0, 0.0, 0.0]
        elif self.arena == "simple_hl_ll":
            if self.random_position:
                pos = [np.random.uniform(1, 2), np.random.uniform(-2, 2), 0]
            else:
                pos = [1.0, 0.0, 0.0]
        elif self.arena == "complex_hl_ll":
            if self.random_position:
                pos = [np.random.uniform(-2, -1.7), np.random.uniform(4.5, 5), 0]
            else:
                pos = [-2, 4, 0.0]

        # self.robots[0].set_position(pos=[pos[0], pos[1], pos[2] + 0.1])
        self.robots[0].set_position(pos=[pos[0], pos[1], pos[2]])
<<<<<<< HEAD
=======
        self.initial_pos = pos
>>>>>>> 9dfc340d

        if self.arena == "only_ll" or self.arena == "only_ll_obstacles":
            self.robots[0].set_orientation(
                orn=quatToXYZW(euler2quat(0, 0, np.random.uniform(0, np.pi * 2)), 'wxyz')
            )
        elif self.arena == "simple_hl_ll":
            if self.random_position:
                self.robots[0].set_orientation(
                    orn=quatToXYZW(euler2quat(0, 0, np.random.uniform(0, np.pi * 2)), 'wxyz')
                )
            else:
                self.robots[0].set_orientation(orn=quatToXYZW(euler2quat(0, 0, np.pi), 'wxyz'))
        elif self.arena == "complex_hl_ll":
<<<<<<< HEAD
            self.robots[0].set_orientation(
                orn=quatToXYZW(euler2quat(0, 0, np.random.uniform(0, np.pi * 2)), 'wxyz')
            )
            # if self.random_position:
            #     self.robots[0].set_orientation(
            #         orn=quatToXYZW(euler2quat(0, 0, np.random.uniform(0, np.pi * 2)), 'wxyz')
            #     )
            # else:
            #     self.robots[0].set_orientation(orn=quatToXYZW(euler2quat(0, 0, 0), 'wxyz'))

        self.initial_pos = pos
=======
            if self.random_position:
                self.robots[0].set_orientation(
                    orn=quatToXYZW(euler2quat(0, 0, np.random.uniform(0, np.pi * 2)), 'wxyz')
                )
            else:
                self.robots[0].set_orientation(orn=quatToXYZW(euler2quat(0, 0, 0), 'wxyz'))

        # # wait for the base to fall down to the ground and for the arm to move to its initial position
        # for _ in range(int(0.5 / self.physics_timestep)):
        #     self.simulator_step()

>>>>>>> 9dfc340d
        if self.arena == "only_ll" or self.arena == "only_ll_obstacles":
            self.target_pos = [-100, -100, 0]
        elif self.arena == "simple_hl_ll" or self.arena == "complex_hl_ll":
            if self.random_position:
                self.target_pos = [np.random.uniform(-2, -1), np.random.uniform(-2, 2), 0.0]
            else:
                self.target_pos = np.array([-1.5, 0.0, 0.0])

        self.door_handle_vis.set_position(pos=np.array(p.getLinkState(self.door.body_id, self.door_handle_link_id)[0]))

        collision_links = []
        for _ in range(self.simulator_loop):
            self.simulator_step()
            collision_links += list(p.getContactPoints(bodyA=self.robots[0].robot_ids[0]))
        collision_links = self.filter_collision_links(collision_links)
        no_collision = len(collision_links) == 0
        return no_collision

    def reset(self):
        self.reset_interactive_objects()
        self.stage = 0
        self.prev_stage = self.stage
        return super(InteractiveNavigateEnv, self).reset()

    # wrap the specified dimensions of the states to [-pi, pi]
    def wrap_to_pi(self, states, indices):
        states[indices] = states[indices] - 2.0 * np.pi * np.floor((states[indices] + np.pi) / (np.pi * 2))
        return states

    def get_state(self, collision_links=[]):
        state = super(InteractiveNavigateEnv, self).get_state(collision_links)
        # self.state_stats['sensor'].append(state['sensor'])
        # self.state_stats['auxiliary_sensor'].append(state['auxiliary_sensor'])
        if self.normalize_observation:
            for key in state:
                obs_min = self.observation_normalizer[key][0]
                obs_max = self.observation_normalizer[key][1]
                obs_avg = (self.observation_normalizer[key][1] + self.observation_normalizer[key][0]) / 2.0
                obs_mag = (self.observation_normalizer[key][1] - self.observation_normalizer[key][0]) / 2.0
                # clipped = np.clip(state[key], obs_min, obs_max)
                # if np.sum(state[key] == clipped) / float(state[key].shape[0]) < 0.8:
                #     print("WARNING: more than 20% of the observations are clipped for key: {}".format(key))
                state[key] = (np.clip(state[key], obs_min, obs_max) - obs_avg) / obs_mag  # normalize to [-1, 1]
        # self.state_stats['rgb'].append(state['rgb'])
        # self.state_stats['depth'].append(state['depth'])
        return state

    def get_additional_states(self):
        additional_states = self.robots[0].get_end_effector_position()
        assert len(additional_states) == self.additional_states_dim, 'additional states dimension mismatch'
        return additional_states

    def get_auxiliary_sensor(self, collision_links=[]):
        auxiliary_sensor = np.zeros(self.auxiliary_sensor_dim)
        robot_state = self.robots[0].calc_state()
        assert self.auxiliary_sensor_dim == 66
        assert robot_state.shape[0] == 31

        robot_state = self.wrap_to_pi(robot_state, np.arange(7, 28, 3))  # wrap wheel and arm joint pos to [-pi, pi]

        end_effector_pos = self.robots[0].get_end_effector_position() - self.robots[0].get_position()
        end_effector_pos = rotate_vector_3d(end_effector_pos, *self.robots[0].get_rpy())
        auxiliary_sensor[:3] = self.robots[0].get_position()  # x, y, z
        auxiliary_sensor[3:6] = end_effector_pos  # arm_x, arm_y_ arm_z (local)
        auxiliary_sensor[6:11] = robot_state[1:6]  # vx, vy, vz, roll, pitch
        auxiliary_sensor[11:46:5] = robot_state[7:28:3]  # pos for wheel 1, 2, arm joint 1, 2, 3, 4, 5
        auxiliary_sensor[12:47:5] = robot_state[8:29:3]  # vel for wheel 1, 2, arm joint 1, 2, 3, 4, 5
        auxiliary_sensor[13:48:5] = robot_state[9:30:3]  # trq for wheel 1, 2, arm joint 1, 2, 3, 4, 5
        auxiliary_sensor[14:49:5] = np.cos(robot_state[7:28:3])  # cos(pos) for wheel 1, 2, arm joint 1, 2, 3, 4, 5
        auxiliary_sensor[15:50:5] = np.sin(robot_state[7:28:3])  # sin(pos) for wheel 1, 2, arm joint 1, 2, 3, 4, 5
        auxiliary_sensor[46:49] = robot_state[28:31]  # v_roll, v_pitch, v_yaw

        roll, pitch, yaw = self.robots[0].get_rpy()
        cos_yaw, sin_yaw = np.cos(yaw), np.sin(yaw)
        door_angle = p.getJointState(self.door.body_id, self.door_axis_link_id)[0]
        cos_door_angle, sin_door_angle = np.cos(door_angle), np.sin(door_angle)
        has_door_handle_in_hand = 1.0 if self.stage == self.stage_open_door else -1.0
        door_pos = np.array([0, 0, -0.02])
        target_pos = self.target_pos
        robot_pos = self.robots[0].get_position()
        door_pos_local = rotate_vector_3d(door_pos - robot_pos, roll, pitch, yaw)
        target_pos_local = rotate_vector_3d(target_pos - robot_pos, roll, pitch, yaw)
        collision_links_flatten = [item for sublist in collision_links for item in sublist]
        has_collision = 1.0 if len(collision_links_flatten) > 0 else -1.0

        auxiliary_sensor[49:52] = np.array([yaw, cos_yaw, sin_yaw])
        auxiliary_sensor[52:56] = np.array([door_angle, cos_door_angle, sin_door_angle, has_door_handle_in_hand])
        auxiliary_sensor[56:59] = target_pos
        auxiliary_sensor[59:62] = door_pos_local
        auxiliary_sensor[62:65] = target_pos_local
        auxiliary_sensor[65] = has_collision

        return auxiliary_sensor

    def filter_collision_links(self, collision_links):
<<<<<<< HEAD
        # ignore collision between the robot and the ground
        collision_links = [elem for elem in collision_links if elem[2] not in self.collision_ignore_body_ids]
=======
        collision_links = super(InteractiveNavigateEnv, self).filter_collision_links(collision_links)
>>>>>>> 9dfc340d
        # ignore collision between hand and door
        collision_links = [[item for item in sublist
                            if not (item[2] == self.door.body_id and item[3] in [32, 33])]
                           for sublist in collision_links]
        return collision_links

    def step(self, action):
        self.current_step += 1

        dist = np.linalg.norm(
            np.array(p.getLinkState(self.door.body_id, self.door_handle_link_id)[0]) -
            np.array(p.getLinkState(self.robots[0].robot_ids[0], self.jr_end_effector_link_id)[0])
        )
        # print('dist', dist)

        self.prev_stage = self.stage
        if self.stage == self.stage_get_to_door_handle and dist < self.door_handle_dist_thresh:
            assert self.cid is None
            self.cid = p.createConstraint(self.robots[0].robot_ids[0], self.jr_end_effector_link_id,
                                          self.door.body_id, self.door_handle_link_id,
                                          p.JOINT_POINT2POINT, [0, 0, 0],
                                          [0, 0.0, 0], [0, 0, 0])
            p.changeConstraint(self.cid, maxForce=500)
            self.stage = self.stage_open_door
            print("stage open_door")

        if self.stage == self.stage_open_door and p.getJointState(self.door.body_id, 1)[0] > self.door_angle:
            assert self.cid is not None
            p.removeConstraint(self.cid)
            self.cid = None
            self.stage = self.stage_get_to_target_pos
            print("stage get to target pos")

        door_angle = p.getJointState(self.door.body_id, self.door_axis_link_id)[0]

        # door is pushed in the wrong direction, gradually reset it back to the neutral state
        if door_angle < -0.01:
            max_force = 10000
            p.setJointMotorControl2(bodyUniqueId=self.door.body_id,
                                    jointIndex=self.door_axis_link_id,
                                    controlMode=p.POSITION_CONTROL,
                                    targetPosition=0.0,
                                    positionGain=1,
                                    force=max_force)
        # door is pushed in the correct direction
        else:
            # if the door has not been opened, overwrite the previous position control with a trivial one
            if self.stage != self.stage_get_to_target_pos:
                max_force = 0
                p.setJointMotorControl2(bodyUniqueId=self.door.body_id,
                                        jointIndex=self.door_axis_link_id,
                                        controlMode=p.POSITION_CONTROL,
                                        targetPosition=door_angle,
                                        positionGain=0,
                                        velocityGain=0,
                                        force=max_force)

            # if the door has already been opened, try to set velocity to 0 so that it's more difficult for
            # the agent to move the door on its way to the target position
            else:
                max_force = 100
                p.setJointMotorControl2(bodyUniqueId=self.door.body_id,
                                        jointIndex=self.door_axis_link_id,
                                        controlMode=p.POSITION_CONTROL,
                                        targetPosition=door_angle,
                                        targetVelocity=0.0,
                                        positionGain=0,
                                        velocityGain=1,
                                        force=max_force)

        return super(InteractiveNavigateEnv, self).step(action)

    def get_potential(self):
        door_angle = p.getJointState(self.door.body_id, self.door_axis_link_id)[0]
        door_handle_pos = p.getLinkState(self.door.body_id, self.door_handle_link_id)[0]
        if self.stage == self.stage_get_to_door_handle:
            potential = l2_distance(door_handle_pos, self.robots[0].get_end_effector_position())
        elif self.stage == self.stage_open_door:
            potential = -door_angle
        elif self.stage == self.stage_get_to_target_pos:
            potential = l2_distance(self.target_pos, self.get_position_of_interest())
        return potential

    def get_reward(self, collision_links=[], action=None, info={}):
        reward = 0.0

        if self.reward_type == 'dense':
            if self.stage != self.prev_stage:
                # advance to the next stage
                self.potential = self.get_potential()
                # reward += self.success_reward / 2.0
            else:
                new_potential = self.get_potential()
                potential_reward = self.potential - new_potential
                reward += potential_reward * self.potential_reward_weight  # |potential_reward| ~= 0.1 per step
                self.potential = new_potential
        elif self.reward_type == "l2":
            new_potential = self.get_l2_potential()
            potential_reward = self.potential - new_potential
            reward += potential_reward * self.potential_reward_weight
            self.potential = new_potential
        elif self.reward_type == 'stage_sparse':
            if self.stage != self.prev_stage:
                reward += self.success_reward / 2.0

        base_moving = np.any(np.abs(action[:2]) >= 0.01)
        arm_moving = np.any(np.abs(action[2:]) >= 0.01)
        electricity_reward = float(base_moving) + float(arm_moving)
        self.energy_cost += electricity_reward
        reward += electricity_reward * self.electricity_reward_weight

        collision_links_flatten = [item for sublist in collision_links for item in sublist]
        collision_reward = float(len(collision_links_flatten) > 0)
        self.collision_step += int(len(collision_links_flatten) > 0)
        reward += collision_reward * self.collision_reward_weight  # |collision_reward| ~= 1.0 per step if collision
        info['collision_reward'] = collision_reward * self.collision_reward_weight  # expose collision reward to info
        # self.reward_stats.append(np.abs(collision_reward * self.collision_reward_weight))

        # goal reached
        if l2_distance(self.target_pos, self.get_position_of_interest()) < self.dist_tol:
            reward += self.success_reward  # |success_reward| = 10.0

        # death penalty
<<<<<<< HEAD
        # if self.robots[0].get_position()[2] > self.death_z_thresh:
        #     reward -= self.success_reward * 1.0
=======
        floor_height = 0.0 if self.floor_num is None else self.scene.get_floor_height(self.floor_num)
        if self.robots[0].get_position()[2] > floor_height + self.death_z_thresh:
            reward -= self.success_reward * 1.0
>>>>>>> 9dfc340d

        # push door the wrong way
        # door_angle = p.getJointState(self.door.body_id, self.door_axis_link_id)[0]
        # if door_angle > (10.0 / 180.0 * np.pi):
        #     reward -= self.success_reward * 1.0

        # print("get_reward (stage %d): %f" % (self.stage, reward))
        return reward, info

class NavigateRandomObstaclesEnv(NavigateEnv):
    def __init__(self,
                 config_file,
                 mode='headless',
                 action_timestep=1 / 10.0,
                 physics_timestep=1 / 240.0,
                 automatic_reset=False,
                 random_height=False,
                 device_idx=0,
    ):
        super(NavigateRandomObstaclesEnv, self).__init__(config_file,
                                                         mode=mode,
                                                         action_timestep=action_timestep,
                                                         physics_timestep=physics_timestep,
                                                         automatic_reset=automatic_reset,
                                                         device_idx=device_idx)
        self.random_height = random_height
        
        # wall = [pos, dim]
        self.walls = [[[0, 5, 0.501], [5, 0.2, 0.5]],
                      [[0, -5, 0.501], [5, 0.1, 0.5]],
                      [[5, 0, 0.501], [0.1, 5, 0.5]],
                      [[-5, 0, 0.501], [0.1, 5, 0.5]]]
        
        for i in range(len(self.walls)):
            wall = self.walls[i]
            box = BoxShape(pos=[wall[0][0], wall[0][1], wall[0][2]], dim=[wall[1][0], wall[1][1], wall[1][2]])            
            self.obstacle_ids.append(self.simulator.import_object(box))
        
        # Fix number of boxes and their positional range for now.
        self.obstacles_low_x, self.obstacles_high_x = -3.0, 3.0
        self.obstacles_low_y, self.obstacles_high_y = -3.0, 3.0
        self.num_obstacles = 7
        self.box_x, self.box_y, self.box_z = 0.2, 0.3, 0.3
        initial_box_pose = [0, 0, 0]
        self.boxes = []
        self.box_poses = []

        for _ in range(self.num_obstacles):
            box = BoxShape(pos=initial_box_pose, dim=[self.box_x, self.box_y, self.box_z], rgba_color=[1.0, 0.0, 0.0, 1.0])
            self.obstacle_ids.append(self.simulator.import_interactive_object(box))
            self.boxes.append(box)
            self.box_poses.append(initial_box_pose)

    def reset_obstacles(self):
        for i in range(self.num_obstacles):
            _, pos = self.scene.get_random_point(min_xy=-3.0, max_xy=3.0)
            self.boxes[i].set_position(pos=pos)
            self.box_poses[i] = pos


    def reset_initial_and_target_pos(self):
        self.reset_obstacles()
        # This will make the randomized initial position converge very quick.
        # floor, pos = self.scene.get_random_point(min_xy=self.initial_pos[0], max_xy=self.initial_pos[1])
        floor, pos = self.scene.get_random_point(min_xy=-2.0, max_xy=2.0)
        self.robots[0].set_position(pos=[pos[0], pos[1], pos[2] + 0.1])
        self.robots[0].set_orientation(
            orn=quatToXYZW(euler2quat(0, 0, np.random.uniform(0, np.pi * 2)), 'wxyz'))
        self.initial_pos = pos

        dist = 0.0
        overlap_obstacles = True # Whether target overlaps with obstacles.
        while dist < 1.0 or overlap_obstacles:
            _, self.current_target_position = self.scene.get_random_point_floor(floor, min_xy=self.target_pos[0], max_xy=self.target_pos[1], random_height=self.random_height)
            dist = l2_distance(self.initial_pos, self.current_target_position)
            overlap_obstacles = False
            for pos in self.box_poses:
                if l2_distance(self.current_target_position, pos) < self.box_y: # roughly set
                    overlap_obstacles = True
        
        # Check whether the agent collides with objects in the environment.
        collision_links = []
        for _ in range(self.simulator_loop):
            self.simulator_step()
            collision_links += list(p.getContactPoints(bodyA=self.robots[0].robot_ids[0]))
        collision_links = self.filter_collision_links(collision_links)
        no_collision = len(collision_links) == 0
        return no_collision

if __name__ == '__main__':
    parser = argparse.ArgumentParser()
    parser.add_argument('--robot',
                        '-r',
                        choices=['turtlebot', 'jr'],
                        required=True,
                        help='which robot [turtlebot|jr]')
    parser.add_argument(
        '--config',
        '-c',
        help='which config file to use [default: use yaml files in examples/configs]')
    parser.add_argument('--mode',
                        '-m',
                        choices=['headless', 'gui'],
                        default='headless',
                        help='which mode for simulation (default: headless)')
    parser.add_argument('--env_type',
<<<<<<< HEAD
                        choices=['deterministic', 'random', 'fixed_obstacles', 'random_obstacles', 'pedestrians', 'interactive'],
                        default='deterministic',
                        help='which environment type (deterministic | random |  fixed_obstacles random_obstacles | pedestrians | interactive')
   #  parser.add_argument('--layout',
                        # '-l',
                        # default=None,
                        # help='layout config file')
=======
                        choices=['deterministic', 'random', 'interactive', 'ig'],
                        default='deterministic',
                        help='which environment type (deterministic | random | interactive | ig')
>>>>>>> 9dfc340d
    args = parser.parse_args()

    if args.robot == 'turtlebot':
        config_filename = os.path.join(os.path.dirname(gibson2.__file__),
                                       '../examples/configs/turtlebot_p2p_nav_discrete.yaml') \
            if args.config is None else args.config
    elif args.robot == 'jr':
        config_filename = os.path.join(os.path.dirname(gibson2.__file__),
                                       '../examples/configs/jr2_reaching.yaml') \
            if args.config is None else args.config
    if args.env_type == 'deterministic':
        nav_env = NavigateEnv(config_file=config_filename,
                              mode=args.mode,
                              action_timestep=1.0 / 10.0,
                              physics_timestep=1.0 / 40.0)
    elif args.env_type == 'random':
        nav_env = NavigateRandomEnv(config_file=config_filename,
                                    mode=args.mode,
                                    action_timestep=1.0 / 10.0,
                                    physics_timestep=1.0 / 40.0)
<<<<<<< HEAD
    elif args.env_type == 'fixed_obstacles':
        nav_env = NavigateObstaclesEnv(config_file=config_filename,
                                    mode=args.mode,
                                    action_timestep=1.0 / 10.0,
                                    physics_timestep=1.0 / 40.0)
    elif args.env_type == 'random_obstacles':
        nav_env = NavigateRandomObstaclesEnv(config_file=config_filename,
                                    mode=args.mode,
                                    action_timestep=1.0 / 10.0,
                                    physics_timestep=1.0 / 40.0)
    elif args.env_type == 'pedestrians':
        nav_env = NavigatePedestriansEnv(config_file=config_filename,
                                    mode=args.mode,
                                    # layout=args.layout,
                                    action_timestep=1.0 / 10.0,
                                    physics_timestep=1.0 / 40.0)
    elif args.env_type == 'random_obstacles':
        nav_env = NavigateRandomObstaclesEnv(config_file=config_filename,
                                    mode=args.mode,
                                    action_timestep=1.0 / 10.0,
                                    physics_timestep=1.0 / 40.0)
=======
    elif args.env_type == 'ig':
        nav_env = InteractiveGibsonNavigateEnv(config_file=config_filename,
                                               mode=args.mode,
                                               action_timestep=1.0 / 10.0,
                                               physics_timestep=1 / 40.0)
>>>>>>> 9dfc340d
    else:
        nav_env = InteractiveNavigateEnv(config_file=config_filename,
                                         mode=args.mode,
                                         action_timestep=1.0 / 10.0,
                                         random_position=False,
                                         physics_timestep=1.0 / 40.0,
<<<<<<< HEAD
                                         arena='compget_terminationlex_hl_ll')
=======
                                         arena='only_ll_obstacles')
>>>>>>> 9dfc340d

    
    
    # # Sample code: manually set action using slide bar UI
    # debug_params = [
    #     p.addUserDebugParameter('link1', -1.0, 1.0, -0.5),
    #     p.addUserDebugParameter('link2', -1.0, 1.0, 0.5),
    #     p.addUserDebugParameter('link3', -1.0, 1.0, 0.5),
    #     p.addUserDebugParameter('link4', -1.0, 1.0, 0.5),
    #     p.addUserDebugParameter('link5', -1.0, 1.0, 0.0),
    # ]
<<<<<<< HEAD
    
    for episode in range(10000):
        print('Episode: {}'.format(episode))
        start = time.time()
        nav_env.reset()
        for i in range(nav_env.config.get('max_step', 500)):  # 500 steps, 50s world time
            action = nav_env.action_space.sample()
            # action[:] = 0
=======

    for episode in range(100):
        print('Episode: {}'.format(episode))
        start = time.time()
        nav_env.reset()
        for step in range(50):  # 500 steps, 50s world time
            action = nav_env.action_space.sample()
            # action[:] = 0.5
            # action[:] = -1.0
            # action[:] = -1.0 / 3
>>>>>>> 9dfc340d
            # if nav_env.stage == 0:
            #     action[:2] = 0.5
            # elif nav_env.stage == 1:
            #     action[:2] = -0.5

            # action = np.zeros(nav_env.action_space.shape)
            # debug_param_values = [p.readUserDebugParameter(debug_param) for debug_param in debug_params]
            # action[2:] = np.array(debug_param_values)

<<<<<<< HEAD
            state, reward, done, info = nav_env.step([np.random.uniform(-1, 1), np.random.uniform(-1, 1)])
            #state, reward, done, _ = nav_env.step([-0.9, 0.0])            
            # print(reward)
=======
            state, reward, done, _ = nav_env.step(action)
            # print('reward', reward)
>>>>>>> 9dfc340d
            if done:
                print('Episode finished after {} timesteps'.format(step + 1))
                break
        print(time.time() - start)
    nav_env.clean()<|MERGE_RESOLUTION|>--- conflicted
+++ resolved
@@ -1,8 +1,4 @@
-<<<<<<< HEAD
 from gibson2.core.physics.interactive_objects import VisualObject, InteractiveObj, BoxShape, Pedestrian
-=======
-from gibson2.core.physics.interactive_objects import VisualMarker, InteractiveObj, BoxShape
->>>>>>> 9dfc340d
 import gibson2
 from gibson2.utils.utils import rotate_vector_3d, l2_distance, quatToXYZW, parse_config
 from gibson2.envs.base_env import BaseEnv
@@ -21,17 +17,13 @@
 from IPython import embed
 import cv2
 import time
-<<<<<<< HEAD
 import random
 
 from gibson2.core.pedestrians.human import Human
 from gibson2.core.pedestrians.robot import Robot
 from gibson2.core.pedestrians.state import ObservableState
-=======
+
 import collections
->>>>>>> 9dfc340d
-
-
 
 
 Episode = collections.namedtuple('Episode',
@@ -141,32 +133,23 @@
         self.electricity_reward_weight = self.config.get('electricity_reward_weight', 0.0)
         self.stall_torque_reward_weight = self.config.get('stall_torque_reward_weight', 0.0)
         self.collision_reward_weight = self.config.get('collision_reward_weight', 0.0)
-<<<<<<< HEAD
-        # ignore the agent's collision with these body ids, typically ids of the ground and the robot itself
+# <<<<<<< HEAD
+#         # ignore the agent's collision with these body ids, typically ids of the ground and the robot itself
         #self.collision_ignore_body_ids = set(self.config.get('collision_ignore_body_ids', []))
         self.collision_ignore_body_ids = []
-        self.collision_ignore_body_ids.extend(self.scene_ids)
+        #self.collision_ignore_body_ids.extend(self.scene_ids)
         self.collision_ignore_body_ids.append(self.robots[0].robot_ids[0])
-        
-=======
-        # ignore the agent's collision with these body ids, typically ids of the ground
-        self.collision_ignore_body_b_ids = set(self.config.get('collision_ignore_body_b_ids', []))
-        self.collision_ignore_link_a_ids = set(self.config.get('collision_ignore_link_a_ids', []))
-
->>>>>>> 9dfc340d
+#         
+# =======
+#         # ignore the agent's collision with these body ids, typically ids of the ground
+#         self.collision_ignore_body_b_ids = set(self.config.get('collision_ignore_body_b_ids', []))
+#         self.collision_ignore_link_a_ids = set(self.config.get('collision_ignore_link_a_ids', []))
+
         # discount factor
         self.discount_factor = self.config.get('discount_factor', 1.0)
         self.output = self.config['output']
         self.n_horizontal_rays = self.config.get('n_horizontal_rays', 128)
         self.n_vertical_beams = self.config.get('n_vertical_beams', 9)
-
-        # obstacles
-        self.num_obstacles = self.config.get('num_obstacles', 0)        
-
-        # pedestrians
-        self.num_pedestrians = self.config.get('num_pedestrians', 0)
-        self.pedestrians_can_see_robot = self.config['pedestrians_can_see_robot']        
-        self.randomize_pedestrian_attributes = self.config.get('randomize_pedestrian_attributes', False)
 
         # TODO: sensor: observations that are passed as network input, e.g. target position in local frame
         # TODO: auxiliary sensor: observations that are not passed as network input, but used to maintain the same
@@ -273,7 +256,7 @@
         self.action_space = self.robots[0].action_space
 
         # add visual objects
-<<<<<<< HEAD
+
         self.visual_object_at_initial_pos = self.config.get(
             'visual_object_at_initial_pos', False)
 
@@ -294,22 +277,23 @@
             self.target_pos_vis_obj = VisualObject(visual_shape=p.GEOM_CYLINDER,
                                                    rgba_color=[0, 1, 0, 0.6],
                                                    radius=0.3,
-=======
-        self.visual_object_at_initial_target_pos = self.config.get('visual_object_at_initial_target_pos', False)
-
-        if self.visual_object_at_initial_target_pos:
-            cyl_length = 0.2
-            self.initial_pos_vis_obj = VisualMarker(visual_shape=p.GEOM_CYLINDER,
-                                                    rgba_color=[1, 0, 0, 0.3],
-                                                    radius=self.dist_tol,
-                                                    length=cyl_length,
-                                                    initial_offset=[0, 0, cyl_length / 2.0])
-            self.target_pos_vis_obj = VisualMarker(visual_shape=p.GEOM_CYLINDER,
-                                                   rgba_color=[0, 0, 1, 0.3],
-                                                   radius=self.dist_tol,
->>>>>>> 9dfc340d
                                                    length=cyl_length,
                                                    initial_offset=[0, 0, cyl_length / 2.0])
+# =======
+#         self.visual_object_at_initial_target_pos = self.config.get('visual_object_at_initial_target_pos', False)
+# 
+#         if self.visual_object_at_initial_target_pos:
+#             cyl_length = 0.2
+#             self.initial_pos_vis_obj = VisualMarker(visual_shape=p.GEOM_CYLINDER,
+#                                                     rgba_color=[1, 0, 0, 0.3],
+#                                                     radius=self.dist_tol,
+#                                                     length=cyl_length,
+#                                                     initial_offset=[0, 0, cyl_length / 2.0])
+#             self.target_pos_vis_obj = VisualMarker(visual_shape=p.GEOM_CYLINDER,
+#                                                    rgba_color=[0, 0, 1, 0.3],
+#                                                    radius=self.dist_tol,
+# >>>>>>> master
+
 
             if self.config.get('target_visual_object_visible_to_agent', False):
                 self.simulator.import_object(self.target_pos_vis_obj, class_id=255)
@@ -526,44 +510,13 @@
         collision_links = []
         for _ in range(self.simulator_loop):
             self.simulator_step()
-<<<<<<< HEAD
 
             if self.num_pedestrians > 0:
                 self.update_pedestrian_positions_in_gibson()
                 
             collision_links += list(p.getContactPoints(bodyA=self.robots[0].robot_ids[0]))
-
-            # personalize keyboard event; might cause problem
-            # TODO:aha delete the code at some point
-            """
-            keyboard_event = p.GetKeyboardEvents()
-            if len(keyboard_event) > 0:
-                camera_info = p.GetDebugVisualizerCamera()
-                yaw, pitch, dist, target = camera_info[-4:]
-                # print('yaw: {}, pitch: {}, dist: {}, target: {}'.format(yaw, pitch, dist, target))
-                if p.B3G_LEFT_ARROW in keyboard_event and keyboard_event[p.B3G_LEFT_ARROW] == p.KEY_IS_DOWN:
-                    target = (target[0], target[1] - 0.02, target[2])
-                elif p.B3G_RIGHT_ARROW in keyboard_event and keyboard_event[p.B3G_RIGHT_ARROW] == p.KEY_IS_DOWN:
-                    target = (target[0], target[1] + 0.02, target[2])
-                elif p.B3G_UP_ARROW in keyboard_event and keyboard_event[p.B3G_UP_ARROW] == p.KEY_IS_DOWN:
-                    target = (target[0] - 0.02, target[1], target[2])
-                elif p.B3G_DOWN_ARROW in keyboard_event and keyboard_event[p.B3G_DOWN_ARROW] == p.KEY_IS_DOWN:
-                    target = (target[0] + 0.02, target[1], target[2])
-                # print("keyboard: {}".format(keyboard_event))
-                if ord('e') in keyboard_event and keyboard_event[ord('e')] == p.KEY_IS_DOWN:
-                    dist -= 0.05
-                elif ord('d') in keyboard_event and keyboard_event[ord('d')] == p.KEY_IS_DOWN:
-                    dist += 0.05
-                if ord('s') in keyboard_event and keyboard_event[ord('s')] == p.KEY_IS_DOWN:
-                    yaw -= 0.2
-                elif ord('f') in keyboard_event and keyboard_event[ord('f')] == p.KEY_IS_DOWN:
-                    yaw += 0.2 
-                p.resetDebugVisualizerCamera(dist, yaw, pitch, target)
-            """
-    
-=======
             collision_links.append(list(p.getContactPoints(bodyA=self.robots[0].robot_ids[0])))
->>>>>>> 9dfc340d
+
         return self.filter_collision_links(collision_links)
 
 #     def prevent_stuck_at_corners(self, x, y, old_x, old_y, eps = 0.01):
@@ -582,10 +535,15 @@
 #                 self.pedestrian_simulator.setAgentVelocity(pedestrian, (vx, vy))
 
     def filter_collision_links(self, collision_links):
-        return [[item for item in collision_per_sim_step
-                 if item[2] not in self.collision_ignore_body_b_ids and
-                 item[3] not in self.collision_ignore_link_a_ids]
-                for collision_per_sim_step in collision_links]
+        return []
+        print("IDS!!!!!!!!!!!", collision_links)
+        return [elem for elem in collision_links if elem[0] not in self.collision_ignore_body_ids]
+        
+#     def filter_collision_links(self, collision_links):
+#         return [[item for item in collision_per_sim_step
+#                  if item[2] not in self.collision_ignore_body_b_ids and
+#                  item[3] not in self.collision_ignore_link_a_ids]
+#                 for collision_per_sim_step in collision_links]
 
     def get_position_of_interest(self):
         if self.config['task'] == 'pointgoal':
@@ -596,15 +554,13 @@
     def get_potential(self):
         return l2_distance(self.current_target_position, self.get_position_of_interest())
 
-<<<<<<< HEAD
-    def get_reward(self, collision_links=[], action=None, info={}):        
-=======
+
     def get_l2_potential(self):
         return l2_distance(self.target_pos, self.get_position_of_interest())
 
     def get_reward(self, collision_links=[], action=None, info={}):
         collision_links_flatten = [item for sublist in collision_links for item in sublist]
->>>>>>> 9dfc340d
+
         reward = self.slack_reward  # |slack_reward| = 0.01 per step
 
         if self.reward_type == 'l2':
@@ -623,7 +579,6 @@
         stall_torque_reward = 0.0
         reward += stall_torque_reward * self.stall_torque_reward_weight  # |stall_torque_reward| ~= 0.05 per step
 
-<<<<<<< HEAD
         collision_reward = float(len(collision_links) > 0)
         if collision_reward > 0:
             self.collision = True
@@ -631,14 +586,12 @@
             reward += collision_reward * self.collision_reward_weight  # |collision_reward| ~= 1.0 per step if collision
         else:
             self.collision = False
-            
-=======
+
         collision_reward = float(len(collision_links_flatten) > 0)
         self.collision_step += int(len(collision_links_flatten) > 0)
         info['collision_reward'] = collision_reward * self.collision_reward_weight  # expose collision reward to info
         reward += collision_reward * self.collision_reward_weight  # |collision_reward| ~= 1.0 per step if collision
 
->>>>>>> 9dfc340d
         # goal reached
         if l2_distance(self.current_target_position, self.get_position_of_interest()) < self.dist_tol:
             reward += self.success_reward  # |success_reward| = 10.0 per step
@@ -655,7 +608,6 @@
         # door_angle = p.getJointState(self.door.body_id, self.door_axis_link_id)[0]
         # max_force = max([item[9] for item in collision_links_flatten]) if len(collision_links_flatten) > 0 else 0
 
-<<<<<<< HEAD
         if self.collision:
             print("COLLISION!")
             done = True
@@ -672,11 +624,11 @@
             
         elif l2_distance(self.current_target_position, self.get_position_of_interest()) < self.dist_tol:
             print("SUCCESS!")
-=======
+
         floor_height = 0.0 if self.floor_num is None else self.scene.get_floor_height(self.floor_num)
         if l2_distance(self.target_pos, self.get_position_of_interest()) < self.dist_tol:
             print("GOAL")
->>>>>>> 9dfc340d
+
             done = True
             info['success'] = True
             self.n_successes += 1
@@ -780,26 +732,26 @@
 
     def reset_agent(self):
         max_trials = 100
-<<<<<<< HEAD
-        for i in range(max_trials):
+
+        for _ in range(max_trials):
             self.robots[0].robot_specific_reset()
             if self.reset_initial_and_target_pos():
                 return True
             else:
                 return False
         raise Exception("Failed to reset robot without collision")
-=======
-        for _ in range(max_trials):
-            self.robots[0].robot_specific_reset()
-            self.reset_initial_and_target_pos()
-            if self.test_valid_position():
-                return
-        raise Exception("Failed to reset robot without collision")
+# =======
+#         for _ in range(max_trials):
+#             self.robots[0].robot_specific_reset()
+#             self.reset_initial_and_target_pos()
+#             if self.test_valid_position():
+#                 return
+#         raise Exception("Failed to reset robot without collision")
 
     def reset_initial_and_target_pos(self):
         self.robots[0].set_position(pos=self.initial_pos)
         self.robots[0].set_orientation(orn=quatToXYZW(euler2quat(*self.initial_orn), 'wxyz'))
->>>>>>> 9dfc340d
+        return True
 
     def test_valid_position(self):
         collision_links = self.run_simulation()
@@ -812,7 +764,6 @@
         """
 
         self.current_episode += 1
-<<<<<<< HEAD
         agent_reset = False
 
         while not agent_reset:
@@ -829,15 +780,13 @@
 #             self.l2_potential = self.get_l2_potential()
 #         elif self.reward_type == 'dense':
 #             self.potential = self.get_potential()
-=======
-        self.reset_agent()
+
         state = self.get_state()
 
         if self.reward_type == 'l2':
             self.potential = self.get_l2_potential()
         elif self.reward_type == 'dense':
             self.potential = self.get_potential()
->>>>>>> 9dfc340d
 
         self.current_step = 0
         self.collision_step = 0
@@ -932,7 +881,6 @@
             self.walls += [box]
         
     def reset_initial_and_target_pos(self):
-<<<<<<< HEAD
         floor, pos = self.scene.get_random_point(min_xy=self.initial_pos[0], max_xy=self.initial_pos[1])
         self.robots[0].set_position(pos=[pos[0], pos[1], pos[2] + 0.1])
         self.robots[0].set_orientation(
@@ -944,19 +892,18 @@
         for _ in range(max_trials):  # if initial and target positions are < 1 meter away from each other, reinitialize
             _, self.current_target_position = self.scene.get_random_point_floor(floor, min_xy=self.target_pos[0], max_xy=self.target_pos[1], random_height=self.random_height)
             dist = l2_distance(self.initial_pos, self.current_target_position)
-=======
-        floor, self.initial_pos = self.scene.get_random_point_floor(self.floor_num, self.random_height)
-        max_trials = 100
+#         floor, self.initial_pos = self.scene.get_random_point_floor(self.floor_num, self.random_height)
+#         max_trials = 100
         dist = 0.0
         for _ in range(max_trials):  # if initial and target positions are < 1 meter away from each other, reinitialize
             _, self.target_pos = self.scene.get_random_point_floor(self.floor_num, self.random_height)
             dist = l2_distance(self.initial_pos, self.target_pos)
->>>>>>> 9dfc340d
-            if dist > 1.0:
-                break
-        if dist < 1.0:
-            raise Exception("Failed to find initial and target pos that are >1m apart")
-<<<<<<< HEAD
+# >>>>>>> master
+#             if dist > 1.0:
+#                 break
+#         if dist < 1.0:
+#             raise Exception("Failed to find initial and target pos that are >1m apart")
+
         collision_links = []
         for _ in range(self.simulator_loop):
             self.simulator_step()
@@ -1009,7 +956,9 @@
         # else: # use the layout in meta-config
         self.walls = self.config.get('walls')
         components = self.config.get('components')
-        self.num_pedestrians = self.config.get('num_pedestrians')
+        self.num_pedestrians = self.config.get('num_pedestrians', 0)
+        self.num_obstacles = self.config.get('num_obstacles', 0)
+
         humans = self.config.get('movements')['humans']
         agent = self.config.get('movements')['agent']
 
@@ -1383,216 +1332,6 @@
         reset_complete = False
         while not reset_complete:
             pos = np.array([np.random.uniform(self.agent_init['center_x'] - self.agent_x_range_radius, self.agent_init['center_x'] + self.agent_x_range_radius), np.random.uniform(self.agent_init['center_y'] - self.agent_y_range_radius, self.agent_init['center_y'] + self.agent_y_range_radius), 0.0])
-=======
-        self.robots[0].set_position(pos=[self.initial_pos[0],
-                                         self.initial_pos[1],
-                                         self.initial_pos[2] + self.random_init_z_offset])
-        self.robots[0].set_orientation(orn=quatToXYZW(euler2quat(0, 0, np.random.uniform(0, np.pi * 2)), 'wxyz'))
-
-    def reset(self):
-        self.floor_num = self.scene.get_random_floor()
-        self.scene.reset_floor(floor=self.floor_num, additional_elevation=0.02)
-        state = super(NavigateRandomEnv, self).reset()
-        return state
-
-
-class InteractiveGibsonNavigateEnv(NavigateRandomEnv):
-    def __init__(self,
-                 config_file,
-                 model_id=None,
-                 collision_reward_weight=0.0,
-                 mode='headless',
-                 action_timestep=1 / 10.0,
-                 physics_timestep=1 / 240.0,
-                 device_idx=0,
-                 automatic_reset=False,
-                 ):
-        super(InteractiveGibsonNavigateEnv, self).__init__(config_file,
-                                                           model_id=model_id,
-                                                           mode=mode,
-                                                           action_timestep=action_timestep,
-                                                           physics_timestep=physics_timestep,
-                                                           automatic_reset=automatic_reset,
-                                                           random_height=False,
-                                                           device_idx=device_idx)
-        self.collision_reward_weight = collision_reward_weight
-
-        self.replaced_objects = []
-        self.replaced_objects_pos = []
-        self.additional_objects = []
-        self.class_map = {}
-
-        self.should_load_replaced_objects = self.config.get('should_load_replaced_objects', False)
-        self.should_load_additional_objects = self.config.get('should_load_additional_objects', False)
-
-        self.build_class_map()
-        self.load_replaced_objects()
-        self.load_additional_objects()
-        self.interactive_objects = self.replaced_objects + self.additional_objects
-        self.new_potential = None
-
-        self.visualize_waypoints = True
-        if self.visualize_waypoints and self.mode == 'gui':
-            cyl_length = 0.2
-            self.waypoints_vis = [VisualMarker(visual_shape=p.GEOM_CYLINDER,
-                                               rgba_color=[0, 1, 0, 0.3],
-                                               radius=0.1,
-                                               length=cyl_length,
-                                               initial_offset=[0, 0, cyl_length / 2.0]) for _ in range(10)]
-            for waypoint in self.waypoints_vis:
-                waypoint.load()
-
-    def build_class_map(self):
-        # 0 and 1 are reserved for mesh and robot
-        init_class_id = 2
-
-        if self.should_load_replaced_objects:
-            self.replaced_object_classes = [
-                '03001627',  # chair
-                '04256520',  # couch
-                '04379243',  # table / desk
-                '00000001',  # door
-            ]
-            for item in self.replaced_object_classes:
-                self.class_map[item] = init_class_id
-                init_class_id += 1
-
-        if self.should_load_additional_objects:
-            self.additional_objects_path = [
-                'object_2eZY2JqYPQE.urdf',
-                'object_lGzQi2Pk5uC.urdf',
-                'object_ZU6u5fvE8Z1.urdf',
-                'object_H3ygj6efM8V.urdf',
-                'object_RcqC01G24pR.urdf'
-            ]
-
-            for item in self.additional_objects_path:
-                self.class_map[item] = init_class_id
-                init_class_id += 1
-
-        self.num_object_classes = init_class_id
-
-    def load_replaced_objects(self):
-        if not self.should_load_replaced_objects:
-            return
-        scene_path = os.path.join(gibson2.assets_path, 'dataset', self.scene.model_id)
-        urdf_files = [item for item in os.listdir(scene_path) if item[-4:] == 'urdf']
-        position_files = [item[:-4].replace('alignment_centered', 'pos') + 'txt' for item in urdf_files]
-
-        for urdf_file, position_file in zip(urdf_files, position_files):
-            with open(os.path.join(scene_path, position_file)) as f:
-                pos = np.array([float(item) for item in f.readlines()[0].strip().split()])
-                # filter out duplicate annotations for the same object
-                if len(self.replaced_objects_pos) == 0 or \
-                        np.min(np.linalg.norm(np.array(self.replaced_objects_pos) - pos, axis=1)) > 0.5:
-                    class_id = urdf_file.split('.')[0].split('_')[-1]
-                    obj = InteractiveObj(os.path.join(scene_path, urdf_file))
-                    self.simulator.import_object(obj, class_id=self.class_map[class_id])
-                    self.replaced_objects.append(obj)
-                    self.replaced_objects_pos.append(pos)
-
-    def load_additional_objects(self):
-        if not self.should_load_additional_objects:
-            return
-        num_dupicates = 2
-        for _ in range(num_dupicates):
-            for urdf_model in self.additional_objects_path:
-                obj = InteractiveObj(os.path.join(gibson2.assets_path, 'models/sample_urdfs', urdf_model))
-                self.simulator.import_object(obj, class_id=self.class_map[urdf_model])
-                self.additional_objects.append(obj)
-
-    def global_to_local(self, pos):
-        return rotate_vector_3d(pos - self.robots[0].get_position(), *self.robots[0].get_rpy())
-
-    def get_additional_states(self):
-        target_pos_local = self.global_to_local(self.target_pos)
-        linear_velocity_local = rotate_vector_3d(self.robots[0].robot_body.velocity(),
-                                                 *self.robots[0].get_rpy())
-        angular_velocity_local = rotate_vector_3d(self.robots[0].robot_body.angular_velocity(),
-                                                  *self.robots[0].get_rpy())
-
-        source = self.robots[0].get_position()[:2]
-        target = self.target_pos[:2]
-        shortest_path, geodesic_dist = self.scene.get_shortest_path(self.floor_num, source, target)
-
-        robot_z = self.robots[0].get_position()[2]
-        if self.visualize_waypoints and self.mode == 'gui':
-            for i in range(10):
-                self.waypoints_vis[i].set_position(pos=np.array([shortest_path[i][0], shortest_path[i][1], robot_z]))
-        waypoints_local_xy = np.array([self.global_to_local(np.concatenate((waypoint, [robot_z])))[:2]
-                                       for waypoint in shortest_path]).flatten()
-        additional_states = np.concatenate((waypoints_local_xy,
-                                            target_pos_local,
-                                            linear_velocity_local,
-                                            angular_velocity_local))
-        # cache results for reward calculation
-        self.new_potential = geodesic_dist
-
-        assert len(additional_states) == self.additional_states_dim, 'additional states dimension mismatch'
-        return additional_states
-
-    def get_potential(self):
-        return self.new_potential
-
-    def reset_additional_objects(self):
-        for obj in self.additional_objects:
-            while True:
-                _, pos = self.scene.get_random_point_floor(self.floor_num, self.random_height)
-                obj.set_position_rotation([pos[0], pos[1], pos[2] + self.random_init_z_offset],
-                                          quatToXYZW(euler2quat(0.0, 0.0, 0.0), 'wxyz'))
-                has_collision = False
-                for _ in range(self.simulator_loop):
-                    self.simulator_step()
-                    if len(p.getContactPoints(bodyA=obj.body_id)) > 0:
-                        has_collision = True
-                        break
-                if not has_collision:
-                    break
-
-    def reset_replaced_objects(self):
-        for obj, pos in zip(self.replaced_objects, self.replaced_objects_pos):
-            obj.set_position_rotation([pos[0], pos[1], pos[2] + self.random_init_z_offset],
-                                      quatToXYZW(euler2quat(0.0, 0.0, 0.0), 'wxyz'))
-
-    def reset(self):
-        self.floor_num = self.scene.get_random_floor()
-        self.scene.reset_floor(floor=self.floor_num, additional_elevation=0.05)
-        self.reset_replaced_objects()
-        self.reset_additional_objects()
-
-        self.new_potential = None
-        state = NavigateEnv.reset(self)
-        return state
-
-    def before_simulation(self):
-        robot_position = self.robots[0].get_position()
-        object_positions = [obj.get_position() for obj in self.interactive_objects]
-        return robot_position, object_positions
-
-    def after_simulation(self, cache, collision_links):
-        robot_position, object_positions = cache
-
-        collision_links_flatten = [item for sublist in collision_links for item in sublist]
-        if len(collision_links_flatten) > 0:
-            self.dynamic_disturbance_a += np.mean([
-                np.linalg.norm(
-                    np.sum([elem[9] * np.array(elem[7]) for elem in sublist], axis=0)  # sum of all forces
-                )
-                for sublist in collision_links])
-            collision_objects = set([col[2] for col in collision_links_flatten])
-            self.dynamic_disturbance_b += len(collision_objects)
-            self.interactive_objects_collided |= collision_objects
-
-        self.agent_trajectory.append(np.concatenate((self.robots[0].get_position(), self.robots[0].get_orientation())))
-        self.object_trajectory.append([np.concatenate((obj.get_position(), obj.get_orientation()))
-                                       for obj in self.interactive_objects])
-        self.path_length += np.linalg.norm(self.robots[0].get_position() - robot_position)
-        self.kinematic_disturbance += np.sum([
-            obj.mass * np.linalg.norm(np.array(obj.get_position()) - np.array(prev_pos))
-            for obj, prev_pos in zip(self.interactive_objects, object_positions)
-            if obj.body_id in self.interactive_objects_collided
-        ])
->>>>>>> 9dfc340d
 
             self.robots[0].set_position(pos=[pos[0], pos[1], pos[2] + 0.1])
             self.robots[0].set_orientation(
@@ -1691,6 +1430,248 @@
 
         # TODO: replace hard coded robot radius and personal space radius
         return ObservableState(px, py, theta, vx, vy, vr, 0.3, 0.6)
+
+class InteractiveGibsonNavigateEnv(NavigateRandomEnv):
+    def __init__(self,
+                 config_file,
+                 model_id=None,
+                 collision_reward_weight=0.0,
+                 mode='headless',
+                 action_timestep=1 / 10.0,
+                 physics_timestep=1 / 240.0,
+                 device_idx=0,
+                 automatic_reset=False,
+                 ):
+        super(InteractiveGibsonNavigateEnv, self).__init__(config_file,
+                                                           model_id=model_id,
+                                                           mode=mode,
+                                                           action_timestep=action_timestep,
+                                                           physics_timestep=physics_timestep,
+                                                           automatic_reset=automatic_reset,
+                                                           random_height=False,
+                                                           device_idx=device_idx)
+        self.collision_reward_weight = collision_reward_weight
+
+        self.replaced_objects = []
+        self.replaced_objects_pos = []
+        self.additional_objects = []
+        self.class_map = {}
+
+        self.should_load_replaced_objects = self.config.get('should_load_replaced_objects', False)
+        self.should_load_additional_objects = self.config.get('should_load_additional_objects', False)
+
+        self.build_class_map()
+        self.load_replaced_objects()
+        self.load_additional_objects()
+        self.interactive_objects = self.replaced_objects + self.additional_objects
+        self.new_potential = None
+
+        self.visualize_waypoints = True
+        if self.visualize_waypoints and self.mode == 'gui':
+            cyl_length = 0.2
+            self.waypoints_vis = [VisualMarker(visual_shape=p.GEOM_CYLINDER,
+                                               rgba_color=[0, 1, 0, 0.3],
+                                               radius=0.1,
+                                               length=cyl_length,
+                                               initial_offset=[0, 0, cyl_length / 2.0]) for _ in range(10)]
+            for waypoint in self.waypoints_vis:
+                waypoint.load()
+
+    def build_class_map(self):
+        # 0 and 1 are reserved for mesh and robot
+        init_class_id = 2
+
+        if self.should_load_replaced_objects:
+            self.replaced_object_classes = [
+                '03001627',  # chair
+                '04256520',  # couch
+                '04379243',  # table / desk
+                '00000001',  # door
+            ]
+            for item in self.replaced_object_classes:
+                self.class_map[item] = init_class_id
+                init_class_id += 1
+
+        if self.should_load_additional_objects:
+            self.additional_objects_path = [
+                'object_2eZY2JqYPQE.urdf',
+                'object_lGzQi2Pk5uC.urdf',
+                'object_ZU6u5fvE8Z1.urdf',
+                'object_H3ygj6efM8V.urdf',
+                'object_RcqC01G24pR.urdf'
+            ]
+
+            for item in self.additional_objects_path:
+                self.class_map[item] = init_class_id
+                init_class_id += 1
+
+        self.num_object_classes = init_class_id
+
+    def load_replaced_objects(self):
+        if not self.should_load_replaced_objects:
+            return
+        scene_path = os.path.join(gibson2.assets_path, 'dataset', self.scene.model_id)
+        urdf_files = [item for item in os.listdir(scene_path) if item[-4:] == 'urdf']
+        position_files = [item[:-4].replace('alignment_centered', 'pos') + 'txt' for item in urdf_files]
+
+        for urdf_file, position_file in zip(urdf_files, position_files):
+            with open(os.path.join(scene_path, position_file)) as f:
+                pos = np.array([float(item) for item in f.readlines()[0].strip().split()])
+                # filter out duplicate annotations for the same object
+                if len(self.replaced_objects_pos) == 0 or \
+                        np.min(np.linalg.norm(np.array(self.replaced_objects_pos) - pos, axis=1)) > 0.5:
+                    class_id = urdf_file.split('.')[0].split('_')[-1]
+                    obj = InteractiveObj(os.path.join(scene_path, urdf_file))
+                    self.simulator.import_object(obj, class_id=self.class_map[class_id])
+                    self.replaced_objects.append(obj)
+                    self.replaced_objects_pos.append(pos)
+
+    def load_additional_objects(self):
+        if not self.should_load_additional_objects:
+            return
+        num_dupicates = 2
+        for _ in range(num_dupicates):
+            for urdf_model in self.additional_objects_path:
+                obj = InteractiveObj(os.path.join(gibson2.assets_path, 'models/sample_urdfs', urdf_model))
+                self.simulator.import_object(obj, class_id=self.class_map[urdf_model])
+                self.additional_objects.append(obj)
+
+    def global_to_local(self, pos):
+        return rotate_vector_3d(pos - self.robots[0].get_position(), *self.robots[0].get_rpy())
+
+    def get_additional_states(self):
+        target_pos_local = self.global_to_local(self.target_pos)
+        linear_velocity_local = rotate_vector_3d(self.robots[0].robot_body.velocity(),
+                                                 *self.robots[0].get_rpy())
+        angular_velocity_local = rotate_vector_3d(self.robots[0].robot_body.angular_velocity(),
+                                                  *self.robots[0].get_rpy())
+
+        source = self.robots[0].get_position()[:2]
+        target = self.target_pos[:2]
+        shortest_path, geodesic_dist = self.scene.get_shortest_path(self.floor_num, source, target)
+
+        robot_z = self.robots[0].get_position()[2]
+        if self.visualize_waypoints and self.mode == 'gui':
+            for i in range(10):
+                self.waypoints_vis[i].set_position(pos=np.array([shortest_path[i][0], shortest_path[i][1], robot_z]))
+        waypoints_local_xy = np.array([self.global_to_local(np.concatenate((waypoint, [robot_z])))[:2]
+                                       for waypoint in shortest_path]).flatten()
+        additional_states = np.concatenate((waypoints_local_xy,
+                                            target_pos_local,
+                                            linear_velocity_local,
+                                            angular_velocity_local))
+        # cache results for reward calculation
+        self.new_potential = geodesic_dist
+
+        assert len(additional_states) == self.additional_states_dim, 'additional states dimension mismatch'
+        return additional_states
+
+    def get_potential(self):
+        return self.new_potential
+
+    def reset_additional_objects(self):
+        for obj in self.additional_objects:
+            while True:
+                _, pos = self.scene.get_random_point_floor(self.floor_num, self.random_height)
+                obj.set_position_rotation([pos[0], pos[1], pos[2] + self.random_init_z_offset],
+                                          quatToXYZW(euler2quat(0.0, 0.0, 0.0), 'wxyz'))
+                has_collision = False
+                for _ in range(self.simulator_loop):
+                    self.simulator_step()
+                    if len(p.getContactPoints(bodyA=obj.body_id)) > 0:
+                        has_collision = True
+                        break
+                if not has_collision:
+                    break
+
+    def reset_replaced_objects(self):
+        for obj, pos in zip(self.replaced_objects, self.replaced_objects_pos):
+            obj.set_position_rotation([pos[0], pos[1], pos[2] + self.random_init_z_offset],
+                                      quatToXYZW(euler2quat(0.0, 0.0, 0.0), 'wxyz'))
+
+    def reset(self):
+        self.floor_num = self.scene.get_random_floor()
+        self.scene.reset_floor(floor=self.floor_num, additional_elevation=0.05)
+        self.reset_replaced_objects()
+        self.reset_additional_objects()
+
+        self.new_potential = None
+        state = NavigateEnv.reset(self)
+        return state
+
+    def before_simulation(self):
+        robot_position = self.robots[0].get_position()
+        object_positions = [obj.get_position() for obj in self.interactive_objects]
+        return robot_position, object_positions
+
+    def after_simulation(self, cache, collision_links):
+        robot_position, object_positions = cache
+
+        collision_links_flatten = [item for sublist in collision_links for item in sublist]
+        if len(collision_links_flatten) > 0:
+            self.dynamic_disturbance_a += np.mean([
+                np.linalg.norm(
+                    np.sum([elem[9] * np.array(elem[7]) for elem in sublist], axis=0)  # sum of all forces
+                )
+                for sublist in collision_links])
+            collision_objects = set([col[2] for col in collision_links_flatten])
+            self.dynamic_disturbance_b += len(collision_objects)
+            self.interactive_objects_collided |= collision_objects
+
+        self.agent_trajectory.append(np.concatenate((self.robots[0].get_position(), self.robots[0].get_orientation())))
+        self.object_trajectory.append([np.concatenate((obj.get_position(), obj.get_orientation()))
+                                       for obj in self.interactive_objects])
+        self.path_length += np.linalg.norm(self.robots[0].get_position() - robot_position)
+        self.kinematic_disturbance += np.sum([
+            obj.mass * np.linalg.norm(np.array(obj.get_position()) - np.array(prev_pos))
+            for obj, prev_pos in zip(self.interactive_objects, object_positions)
+            if obj.body_id in self.interactive_objects_collided
+        ])
+
+        self.robots[0].set_position(pos=[pos[0], pos[1], pos[2] + 0.1])
+        self.robots[0].set_orientation(
+            orn=quatToXYZW(euler2quat(0, 0, np.random.uniform(0, np.pi * 2)), 'wxyz'))
+        self.initial_pos = np.array(pos)
+        
+        max_trials = 1000
+        dist = 0.0
+        for _ in range(max_trials):  # if initial and target positions are < 1 meter away from each other, reinitialize
+            self.current_target_position = np.array([np.random.uniform(self.agent_target['center_x'] - self.agent_x_range_radius, self.agent_target['center_x'] + self.agent_x_range_radius), np.random.uniform(self.agent_target['center_y']- self.agent_y_range_radius, self.agent_target['center_y'] + self.agent_y_range_radius), 0.0])
+            dist = l2_distance(self.initial_pos, self.current_target_position)
+            if dist > 1.0:
+                reset_complete = True
+                break
+        if dist < 1.0:
+            print("Failed to find initial and target pos that are >1m apart")
+            print("Selecting new initial position")
+        
+        self.n_steps = 0
+        self.episode_distance = 0.0
+        self.episode_time = 0.0
+        
+#         # Get initial goal potential and collision potential
+#         if self.n_steps == 0:
+#             self.initial_potential = self.get_potential()
+#             self.normalized_potential = 1.0
+
+        collision_links = []
+        for _ in range(self.simulator_loop):
+            self.simulator_step()
+            collision_links += list(p.getContactPoints(bodyA=self.robots[0].robot_ids[0]))
+        collision_links = self.filter_collision_links(collision_links)
+        no_collision = len(collision_links) == 0
+
+        # Compute the shortest distance to this goal (TODO: account for obstacles!)
+        robot_position = self.robots[0].get_position()
+
+        self.episode_shortest_distance = np.sqrt((self.current_target_position[0] - robot_position[0])**2 + (self.current_target_position[1] - robot_position[1])**2)
+        
+        self.n_steps = 0
+        self.episode_distance = 0.0
+        self.episode_time = 0.0
+
+        #return no_collision
+        return True
 
 class InteractiveNavigateEnv(NavigateEnv):
     def __init__(self,
@@ -1950,10 +1931,8 @@
 
         # self.robots[0].set_position(pos=[pos[0], pos[1], pos[2] + 0.1])
         self.robots[0].set_position(pos=[pos[0], pos[1], pos[2]])
-<<<<<<< HEAD
-=======
+
         self.initial_pos = pos
->>>>>>> 9dfc340d
 
         if self.arena == "only_ll" or self.arena == "only_ll_obstacles":
             self.robots[0].set_orientation(
@@ -1967,7 +1946,7 @@
             else:
                 self.robots[0].set_orientation(orn=quatToXYZW(euler2quat(0, 0, np.pi), 'wxyz'))
         elif self.arena == "complex_hl_ll":
-<<<<<<< HEAD
+
             self.robots[0].set_orientation(
                 orn=quatToXYZW(euler2quat(0, 0, np.random.uniform(0, np.pi * 2)), 'wxyz')
             )
@@ -1978,8 +1957,8 @@
             # else:
             #     self.robots[0].set_orientation(orn=quatToXYZW(euler2quat(0, 0, 0), 'wxyz'))
 
-        self.initial_pos = pos
-=======
+            self.initial_pos = pos
+
             if self.random_position:
                 self.robots[0].set_orientation(
                     orn=quatToXYZW(euler2quat(0, 0, np.random.uniform(0, np.pi * 2)), 'wxyz')
@@ -1991,7 +1970,7 @@
         # for _ in range(int(0.5 / self.physics_timestep)):
         #     self.simulator_step()
 
->>>>>>> 9dfc340d
+
         if self.arena == "only_ll" or self.arena == "only_ll_obstacles":
             self.target_pos = [-100, -100, 0]
         elif self.arena == "simple_hl_ll" or self.arena == "complex_hl_ll":
@@ -2087,12 +2066,8 @@
         return auxiliary_sensor
 
     def filter_collision_links(self, collision_links):
-<<<<<<< HEAD
-        # ignore collision between the robot and the ground
-        collision_links = [elem for elem in collision_links if elem[2] not in self.collision_ignore_body_ids]
-=======
         collision_links = super(InteractiveNavigateEnv, self).filter_collision_links(collision_links)
->>>>>>> 9dfc340d
+
         # ignore collision between hand and door
         collision_links = [[item for item in sublist
                             if not (item[2] == self.door.body_id and item[3] in [32, 33])]
@@ -2216,14 +2191,10 @@
             reward += self.success_reward  # |success_reward| = 10.0
 
         # death penalty
-<<<<<<< HEAD
-        # if self.robots[0].get_position()[2] > self.death_z_thresh:
-        #     reward -= self.success_reward * 1.0
-=======
+
         floor_height = 0.0 if self.floor_num is None else self.scene.get_floor_height(self.floor_num)
         if self.robots[0].get_position()[2] > floor_height + self.death_z_thresh:
             reward -= self.success_reward * 1.0
->>>>>>> 9dfc340d
 
         # push door the wrong way
         # door_angle = p.getJointState(self.door.body_id, self.door_axis_link_id)[0]
@@ -2330,7 +2301,6 @@
                         default='headless',
                         help='which mode for simulation (default: headless)')
     parser.add_argument('--env_type',
-<<<<<<< HEAD
                         choices=['deterministic', 'random', 'fixed_obstacles', 'random_obstacles', 'pedestrians', 'interactive'],
                         default='deterministic',
                         help='which environment type (deterministic | random |  fixed_obstacles random_obstacles | pedestrians | interactive')
@@ -2338,11 +2308,7 @@
                         # '-l',
                         # default=None,
                         # help='layout config file')
-=======
-                        choices=['deterministic', 'random', 'interactive', 'ig'],
-                        default='deterministic',
-                        help='which environment type (deterministic | random | interactive | ig')
->>>>>>> 9dfc340d
+
     args = parser.parse_args()
 
     if args.robot == 'turtlebot':
@@ -2363,7 +2329,7 @@
                                     mode=args.mode,
                                     action_timestep=1.0 / 10.0,
                                     physics_timestep=1.0 / 40.0)
-<<<<<<< HEAD
+
     elif args.env_type == 'fixed_obstacles':
         nav_env = NavigateObstaclesEnv(config_file=config_filename,
                                     mode=args.mode,
@@ -2385,26 +2351,20 @@
                                     mode=args.mode,
                                     action_timestep=1.0 / 10.0,
                                     physics_timestep=1.0 / 40.0)
-=======
+
     elif args.env_type == 'ig':
         nav_env = InteractiveGibsonNavigateEnv(config_file=config_filename,
                                                mode=args.mode,
                                                action_timestep=1.0 / 10.0,
                                                physics_timestep=1 / 40.0)
->>>>>>> 9dfc340d
     else:
         nav_env = InteractiveNavigateEnv(config_file=config_filename,
                                          mode=args.mode,
                                          action_timestep=1.0 / 10.0,
                                          random_position=False,
                                          physics_timestep=1.0 / 40.0,
-<<<<<<< HEAD
-                                         arena='compget_terminationlex_hl_ll')
-=======
                                          arena='only_ll_obstacles')
->>>>>>> 9dfc340d
-
-    
+
     
     # # Sample code: manually set action using slide bar UI
     # debug_params = [
@@ -2414,8 +2374,7 @@
     #     p.addUserDebugParameter('link4', -1.0, 1.0, 0.5),
     #     p.addUserDebugParameter('link5', -1.0, 1.0, 0.0),
     # ]
-<<<<<<< HEAD
-    
+
     for episode in range(10000):
         print('Episode: {}'.format(episode))
         start = time.time()
@@ -2423,18 +2382,7 @@
         for i in range(nav_env.config.get('max_step', 500)):  # 500 steps, 50s world time
             action = nav_env.action_space.sample()
             # action[:] = 0
-=======
-
-    for episode in range(100):
-        print('Episode: {}'.format(episode))
-        start = time.time()
-        nav_env.reset()
-        for step in range(50):  # 500 steps, 50s world time
-            action = nav_env.action_space.sample()
-            # action[:] = 0.5
-            # action[:] = -1.0
-            # action[:] = -1.0 / 3
->>>>>>> 9dfc340d
+
             # if nav_env.stage == 0:
             #     action[:2] = 0.5
             # elif nav_env.stage == 1:
@@ -2443,17 +2391,13 @@
             # action = np.zeros(nav_env.action_space.shape)
             # debug_param_values = [p.readUserDebugParameter(debug_param) for debug_param in debug_params]
             # action[2:] = np.array(debug_param_values)
-
-<<<<<<< HEAD
-            state, reward, done, info = nav_env.step([np.random.uniform(-1, 1), np.random.uniform(-1, 1)])
+            #state, reward, done, info = nav_env.step([np.random.uniform(-1, 1), np.random.uniform(-1, 1)])
+            state, reward, done, info = nav_env.step(action)
             #state, reward, done, _ = nav_env.step([-0.9, 0.0])            
             # print(reward)
-=======
-            state, reward, done, _ = nav_env.step(action)
-            # print('reward', reward)
->>>>>>> 9dfc340d
+
             if done:
-                print('Episode finished after {} timesteps'.format(step + 1))
+                print('Episode finished after {} timesteps'.format(i + 1))
                 break
         print(time.time() - start)
     nav_env.clean()