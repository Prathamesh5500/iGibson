<<<<<<< HEAD
from gibson2.core.physics.robot_locomotors import Turtlebot, TurtlebotDifferentialDrive, Husky, Ant, Humanoid, JR2, JR2_Kinova
=======
from gibson2.core.physics.robot_locomotors import Turtlebot, Husky, Ant, Humanoid, JR2, JR2_Kinova, Freight, Fetch
>>>>>>> 9dfc340d
from gibson2.core.simulator import Simulator
from gibson2.core.physics.scene import BuildingScene, StadiumScene
import gibson2
from gibson2.utils.utils import parse_config
import gym
import os


class BaseEnv(gym.Env):
    '''
    a basic environment, step, observation and reward not implemented
    '''

    def __init__(self,
                 config_file,
                 model_id=None,
                 mode='headless',
                 device_idx=0):
        """
        :param config_file: config_file path
        :param model_id: override model_id in config file
        :param mode: headless or gui mode
        :param device_idx: which GPU to run the simulation and rendering on
        """
        self.config = parse_config(config_file)
        if model_id is not None:
            self.config['model_id'] = model_id
        self.simulator = Simulator(mode=mode,
                                   use_fisheye=self.config.get('fisheye', False),
                                   resolution=self.config.get('resolution', 64),
                                   fov=self.config.get('fov', 90),
                                   device_idx=device_idx)
        self.load()

    def reload(self, config_file):
        """
        Reload another config file, this allows one to change the envrionment on the fly

        :param config_file: new config file path
        """
        self.config = parse_config(config_file)
        self.simulator.reload()
        self.load()

    def load(self):
        """
        Load the scene and robot
        """
        if self.config['scene'] == 'stadium':
            scene = StadiumScene()
        elif self.config['scene'] == 'building':
            scene = BuildingScene(
                self.config['model_id'],
                build_graph=self.config.get('build_graph', False),
                trav_map_erosion=self.config.get('trav_map_erosion', 2),
                should_load_replaced_objects=self.config.get('should_load_replaced_objects', False)
            )

<<<<<<< HEAD
        self.scene_ids = self.simulator.import_scene(scene)
=======
        # scene: class_id = 0
        # robot: class_id = 1
        # objects: class_id > 1
        self.simulator.import_scene(scene, load_texture=self.config.get('load_texture', True), class_id=0)
>>>>>>> 9dfc340d
        if self.config['robot'] == 'Turtlebot':
            robot = Turtlebot(self.config)
        elif self.config['robot'] == 'TurtlebotDifferentialDrive':
            robot = TurtlebotDifferentialDrive(self.config)
        elif self.config['robot'] == 'Husky':
            robot = Husky(self.config)
        elif self.config['robot'] == 'Ant':
            robot = Ant(self.config)
        elif self.config['robot'] == 'Humanoid':
            robot = Humanoid(self.config)
        elif self.config['robot'] == 'JR2':
            robot = JR2(self.config)
        elif self.config['robot'] == 'JR2_Kinova':
            robot = JR2_Kinova(self.config)
        elif self.config['robot'] == 'Freight':
            robot = Freight(self.config)
        elif self.config['robot'] == 'Fetch':
            robot = Fetch(self.config)
        else:
            raise Exception('unknown robot type: {}'.format(self.config['robot']))

        self.scene = scene
        self.robots = [robot]
        self.obstacle_ids = []
        for robot in self.robots:
            self.simulator.import_robot(robot, class_id=1)

    def clean(self):
        """
        Clean up
        """
        if self.simulator is not None:
            self.simulator.disconnect()

    def simulator_step(self):
        """
        Step the simulation, this is different from environment step where one can get observation and reward
        """
        self.simulator.step()

    def step(self, action):
        return NotImplementedError

    def reset(self):
        return NotImplementedError

    def set_mode(self, mode):
        self.simulator.mode = mode<|MERGE_RESOLUTION|>--- conflicted
+++ resolved
@@ -1,8 +1,4 @@
-<<<<<<< HEAD
-from gibson2.core.physics.robot_locomotors import Turtlebot, TurtlebotDifferentialDrive, Husky, Ant, Humanoid, JR2, JR2_Kinova
-=======
-from gibson2.core.physics.robot_locomotors import Turtlebot, Husky, Ant, Humanoid, JR2, JR2_Kinova, Freight, Fetch
->>>>>>> 9dfc340d
+from gibson2.core.physics.robot_locomotors import Turtlebot, Husky, Ant, Humanoid, JR2, JR2_Kinova, Freight, Fetch, TurtlebotDifferentialDrive
 from gibson2.core.simulator import Simulator
 from gibson2.core.physics.scene import BuildingScene, StadiumScene
 import gibson2
@@ -61,14 +57,11 @@
                 should_load_replaced_objects=self.config.get('should_load_replaced_objects', False)
             )
 
-<<<<<<< HEAD
-        self.scene_ids = self.simulator.import_scene(scene)
-=======
         # scene: class_id = 0
         # robot: class_id = 1
         # objects: class_id > 1
         self.simulator.import_scene(scene, load_texture=self.config.get('load_texture', True), class_id=0)
->>>>>>> 9dfc340d
+
         if self.config['robot'] == 'Turtlebot':
             robot = Turtlebot(self.config)
         elif self.config['robot'] == 'TurtlebotDifferentialDrive':
