from gibson2.envs.igibson_env import iGibsonEnv
from gibson2.task.task_base import iGTNTask
from gibson2.scenes.empty_scene import EmptyScene
from gibson2.scenes.igibson_indoor_scene import InteractiveIndoorScene
# for debugging
from gibson2.tasks.point_nav_random_task import PointNavRandomTask
from gibson2.tasks.reaching_random_task import ReachingRandomTask

import argparse
import numpy as np
import time
import tasknet
import types
import gym.spaces
import pybullet as p
from IPython import embed

from collections import OrderedDict
from gibson2.robots.behavior_robot import BehaviorRobot
from gibson2.utils.checkpoint_utils import load_checkpoint


class BehaviorEnv(iGibsonEnv):
    """
    iGibson Environment (OpenAI Gym interface)
    """

    def __init__(
        self,
        config_file,
        scene_id=None,
        mode='headless',
        action_timestep=1 / 10.0,
        physics_timestep=1 / 240.0,
        device_idx=0,
        render_to_tensor=False,
        automatic_reset=False,
        seed=0,
        action_filter='navigation'
    ):
        """
        :param config_file: config_file path
        :param scene_id: override scene_id in config file
        :param mode: headless, gui, iggui
        :param action_timestep: environment executes action per action_timestep second
        :param physics_timestep: physics timestep for pybullet
        :param device_idx: which GPU to run the simulation and rendering on
        :param render_to_tensor: whether to render directly to pytorch tensors
        :param automatic_reset: whether to automatic reset after an episode finishes
        """
        self.action_filter = action_filter
        super(BehaviorEnv, self).__init__(config_file=config_file,
                                          scene_id=scene_id,
                                          mode=mode,
                                          action_timestep=action_timestep,
                                          physics_timestep=physics_timestep,
                                          device_idx=device_idx,
                                          render_to_tensor=render_to_tensor)
        self.rng = np.random.default_rng(seed=seed)
        self.automatic_reset = automatic_reset
        self.reward_potential = 0

    def load_action_space(self):
        """
        Load action space
        """
        if self.action_filter == 'navigation':
            self.action_space = gym.spaces.Box(shape=(3,),
                                               low=-1.0,
                                               high=1.0,
                                               dtype=np.float32)
        elif self.action_filter == 'mobile_manipulation':
            self.action_space = gym.spaces.Box(shape=(17,),
                                               low=-1.0,
                                               high=1.0,
                                               dtype=np.float32)
        elif self.action_filter == 'tabletop_manipulation':
            self.action_space = gym.spaces.Box(shape=(7,),
                                               low=-1.0,
                                               high=1.0,
                                               dtype=np.float32)
        else:
            self.action_space = gym.spaces.Box(shape=(28,),
                                               low=-1.0,
                                               high=1.0,
                                               dtype=np.float32)

    def load_behavior_task_setup(self):
        """
        Load task setup
        """
        # task
        task = self.config['task']
        task_id = self.config['task_id']
        scene_id = self.config['scene_id']
        clutter = self.config['clutter']
        online_sampling = self.config['online_sampling']
        if online_sampling:
            scene_kwargs = {}
        else:
            scene_kwargs = {
<<<<<<< HEAD
                    'urdf_file': '{}_neurips_task_{}_{}_0_fixed_furniture'.format(scene_id, task, task_id),
=======
                'urdf_file': '{}_neurips_task_{}_{}_0_fixed_furniture'.format(scene_id, task, task_id),
                # 'load_object_categories': ["breakfast_table", "shelf", "swivel_chair", "notebook", "hardback"]
>>>>>>> c15f5092
            }
        tasknet.set_backend("iGibson")
        self.task = iGTNTask(task, task_id)
        self.task.initialize_simulator(
            simulator=self.simulator,
            scene_id=scene_id,
            load_clutter=clutter,
            scene_kwargs=scene_kwargs,
            online_sampling=online_sampling
        )
        self.scene = self.task.scene
        self.robots = [self.task.agent]

        self.reset_checkpoint_idx = self.config.get('reset_checkpoint_idx', -1)
        self.reset_checkpoint_dir = self.config.get(
            'reset_checkpoint_dir', None)

    def load_ig_task_setup(self):
        if self.config['scene'] == 'empty':
            scene = EmptyScene()
            self.simulator.import_scene(scene, render_floor_plane=True)
        elif self.config['scene'] == 'igibson':
            scene = InteractiveIndoorScene(
                self.config['scene_id'],
                waypoint_resolution=self.config.get(
                    'waypoint_resolution', 0.2),
                num_waypoints=self.config.get('num_waypoints', 10),
                build_graph=self.config.get('build_graph', False),
                trav_map_resolution=self.config.get(
                    'trav_map_resolution', 0.1),
                trav_map_erosion=self.config.get('trav_map_erosion', 2),
                trav_map_type=self.config.get('trav_map_type', 'with_obj'),
                pybullet_load_texture=self.config.get(
                    'pybullet_load_texture', False),
                texture_randomization=self.texture_randomization_freq is not None,
                object_randomization=self.object_randomization_freq is not None,
                object_randomization_idx=self.object_randomization_idx,
                should_open_all_doors=self.config.get(
                    'should_open_all_doors', False),
                load_object_categories=self.config.get(
                    'load_object_categories', None),
                load_room_types=self.config.get('load_room_types', None),
                load_room_instances=self.config.get(
                    'load_room_instances', None),
            )
            self.simulator.import_ig_scene(scene)

        agent = BehaviorRobot(self.simulator,
                              use_tracked_body_override=True,
                              show_visual_head=True,
                              use_ghost_hands=False)
        self.simulator.import_behavior_robot(agent)
        self.simulator.register_main_vr_robot(agent)
        self.initial_pos_z_offset = 0.7

        self.scene = scene
        self.robots = [agent]
        self.simulator.robots.append(agent)

        if self.config['task'] == 'point_nav_random':
            self.task = PointNavRandomTask(self)
        elif self.config['task'] == 'reaching_random':
            self.task = ReachingRandomTask(self)
        else:
            self.task = types.SimpleNamespace()
            self.task.initial_state = p.saveState()
            self.task.reset_scene = \
                lambda snapshot_id: p.restoreState(snapshot_id)
            self.task.check_success = lambda: (False, [])

    def load_task_setup(self):
        self.initial_pos_z_offset = self.config.get(
            'initial_pos_z_offset', 0.1)
        # s = 0.5 * G * (t ** 2)
        drop_distance = 0.5 * 9.8 * (self.action_timestep ** 2)
        assert drop_distance < self.initial_pos_z_offset, \
            'initial_pos_z_offset is too small for collision checking'

        # ignore the agent's collision with these body ids
        self.collision_ignore_body_b_ids = set(
            self.config.get('collision_ignore_body_b_ids', []))
        # ignore the agent's collision with these link ids of itself
        self.collision_ignore_link_a_ids = set(
            self.config.get('collision_ignore_link_a_ids', []))

        # discount factor
        self.discount_factor = self.config.get('discount_factor', 0.99)

        # domain randomization frequency
        self.texture_randomization_freq = self.config.get(
            'texture_randomization_freq', None)
        self.object_randomization_freq = self.config.get(
            'object_randomization_freq', None)

        if not self.config.get('debug', False):
            self.load_behavior_task_setup()
        else:
            self.load_ig_task_setup()

        # Activate the robot constraints so that we don't need to feed in
        # trigger press action in the first couple frames
        self.robots[0].activate()

    def load(self):
        """
        Load environment
        """
        self.load_task_setup()
        self.load_observation_space()
        self.load_action_space()
        self.load_miscellaneous_variables()

    def load_observation_space(self):
        super(BehaviorEnv, self).load_observation_space()
        if 'proprioception' in self.output:
            proprioception_dim = self.robots[0].get_proprioception_dim()
            self.observation_space.spaces['proprioception'] = \
                gym.spaces.Box(low=-100.0,
                               high=100.0,
                               shape=(proprioception_dim,))
            self.observation_space = gym.spaces.Dict(
                self.observation_space.spaces)

    def step(self, action):
        """
        Apply robot's action.
        Returns the next state, reward, done and info,
        following OpenAI Gym's convention

        :param action: robot actions
        :return: state: next observation
        :return: reward: reward of this time step
        :return: done: whether the episode is terminated
        :return: info: info dictionary with any useful information
        """
        if self.action_filter == 'navigation':
            action = action * 0.05
            new_action = np.zeros((28,))
            new_action[:2] = action[:2]
            new_action[5] = action[2]
        elif self.action_filter == 'mobile_manipulation':
            self.robots[0].hand_thresh = 0.8
            action = action * 0.05
            new_action = np.zeros((28,))
            # body x,y,yaw
            new_action[:2] = action[:2]
            new_action[5] = action[2]
            # left hand 7d
            new_action[12:19] = action[3:10]
            # right hand 7d
            new_action[20:27] = action[10:17]
        elif self.action_filter == 'tabletop_manipulation':
            # Note: only using right hand
            self.robots[0].hand_thresh = 0.8
            action = action * 0.05
            new_action = np.zeros((28,))
            new_action[20:27] = action[:7]
        else:
            new_action = action

        self.robots[0].update(new_action)
        self.simulator.step()

        # Compute the initial reward potential here instead of during reset
        # because if an intermediate checkpoint is loaded, we need step the
        # simulator before calling task.check_success
        if self.current_step == 0:
            self.reward_potential = len(
                self.task.check_success()[1]['satisfied'])

        state = self.get_state()
        info = {}
        if isinstance(self.task, PointNavRandomTask):
            reward, info = self.task.get_reward(self)
            done, done_info = self.task.get_termination(self)
            info.update(done_info)
            self.task.step(self)
        else:
            done, satisfied_predicates = self.task.check_success()
            if self.current_step >= self.config['max_step']:
                done = True
            reward, info = self.get_reward(satisfied_predicates)

        self.populate_info(info)

        if done and self.automatic_reset:
            info['last_observation'] = state
            state = self.reset()

        self.current_step += 1

        return state, reward, done, info

    def get_reward(self, satisfied_predicates):
        new_potential = len(satisfied_predicates['satisfied'])
        reward = new_potential - self.reward_potential
        self.reward_potential = new_potential
        return reward, {"satisfied_predicates": satisfied_predicates}

    def get_state(self, collision_links=[]):
        """
        Get the current observation

        :param collision_links: collisions from last physics timestep
        :return: observation as a dictionary
        """
        state = OrderedDict()
        if 'task_obs' in self.output:
            state['task_obs'] = self.task.get_task_obs(self)
        if 'vision' in self.sensors:
            vision_obs = self.sensors['vision'].get_obs(self)
            for modality in vision_obs:
                state[modality] = vision_obs[modality]
        if 'scan_occ' in self.sensors:
            scan_obs = self.sensors['scan_occ'].get_obs(self)
            for modality in scan_obs:
                state[modality] = scan_obs[modality]
        if 'bump' in self.sensors:
            state['bump'] = self.sensors['bump'].get_obs(self)

        if 'proprioception' in self.output:
            state['proprioception'] = self.robots[0].get_proprioception()

        return state

    def reset(self, resample_objects=False):
        """
        Reset episode
        """
        self.robots[0].robot_specific_reset()

        if isinstance(self.task, PointNavRandomTask):
            self.task.reset_scene(self)
            self.task.reset_agent(self)
        else:
            if self.reset_checkpoint_dir is not None and self.reset_checkpoint_idx != -1:
                load_checkpoint(
                    self.simulator, self.reset_checkpoint_dir, self.reset_checkpoint_idx)
            else:
                self.task.reset_scene(snapshot_id=self.task.initial_state)

        state = self.get_state()
        self.reset_variables()

        return state


if __name__ == '__main__':
    parser = argparse.ArgumentParser()
    parser.add_argument(
        '--config',
        '-c',
        default='gibson2/examples/configs/behavior.yaml',
        help='which config file to use [default: use yaml files in examples/configs]')
    parser.add_argument('--mode',
                        '-m',
                        choices=['headless', 'gui', 'iggui', 'pbgui'],
                        default='gui',
                        help='which mode for simulation (default: headless)')
    args = parser.parse_args()

    env = BehaviorEnv(config_file=args.config,
                      mode=args.mode,
                      action_timestep=1.0 / 10.0,
                      physics_timestep=1.0 / 240.0,
                      action_filter='mobile_manipulation')
    step_time_list = []
    for episode in range(100):
        print('Episode: {}'.format(episode))
        start = time.time()
        env.reset()
        for i in range(1000):  # 10 seconds
            action = env.action_space.sample()
            state, reward, done, _ = env.step(action)
            if done:
                break
        print('Episode finished after {} timesteps, took {} seconds.'.format(
            env.current_step, time.time() - start))
    env.close()<|MERGE_RESOLUTION|>--- conflicted
+++ resolved
@@ -99,12 +99,7 @@
             scene_kwargs = {}
         else:
             scene_kwargs = {
-<<<<<<< HEAD
-                    'urdf_file': '{}_neurips_task_{}_{}_0_fixed_furniture'.format(scene_id, task, task_id),
-=======
                 'urdf_file': '{}_neurips_task_{}_{}_0_fixed_furniture'.format(scene_id, task, task_id),
-                # 'load_object_categories': ["breakfast_table", "shelf", "swivel_chair", "notebook", "hardback"]
->>>>>>> c15f5092
             }
         tasknet.set_backend("iGibson")
         self.task = iGTNTask(task, task_id)
