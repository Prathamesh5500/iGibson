--- conflicted
+++ resolved
@@ -1,15 +1,27 @@
 import pybullet as p
-
 import os
 import gibson2
+import numpy as np
 
 
-<<<<<<< HEAD
+
 class YCBObject(object):
     def __init__(self, name, scale=1):
         self.filename = os.path.join(gibson2.assets_path, 'models', 'ycb', name,
                                      'textured_simple.obj')
-=======
+        self.scale = scale
+
+    def load(self):
+        collision_id = p.createCollisionShape(p.GEOM_MESH,
+                                              fileName=self.filename,
+                                              meshScale=self.scale)
+        body_id = p.createMultiBody(basePosition=[0, 0, 0],
+                                    baseMass=0.1,
+                                    baseCollisionShapeIndex=collision_id,
+                                    baseVisualShapeIndex=-1)
+        return body_id
+
+
 class ShapeNetObject(object):
     def __init__(self, path, scale=1., position=[0, 0, 0], orientation=[0, 0, 0]):
         self.filename =  path
@@ -40,24 +52,6 @@
                                     baseCollisionShapeIndex=collision_id,
                                     baseVisualShapeIndex=-1)
         return body_id
-
-class YCBObject:
-    def __init__(self, name, scale=1):
-        self.filename =  os.path.join(gibson2.assets_path, 'models', 'ycb', name, 'textured_simple.obj')
->>>>>>> 8788b7af
-        self.scale = scale
-
-    def load(self):
-        collision_id = p.createCollisionShape(p.GEOM_MESH,
-                                              fileName=self.filename,
-                                              meshScale=self.scale)
-        body_id = p.createMultiBody(basePosition=[0, 0, 0],
-                                    baseMass=0.1,
-                                    baseCollisionShapeIndex=collision_id,
-                                    baseVisualShapeIndex=-1)
-        return body_id
-
-<<<<<<< HEAD
 
 class Pedestrian(object):
     def __init__(self, style='standing', pos=[0, 0, 0]):
@@ -96,8 +90,7 @@
         p.changeConstraint(self.cid, pos, orn)
 
 
-=======
->>>>>>> 8788b7af
+
 class VisualObject(object):
     def __init__(self, rgba_color=[1, 0, 0, 0.5], radius=1.0):
         self.rgba_color = rgba_color
