--- conflicted
+++ resolved
@@ -12,10 +12,7 @@
         self.mode = mode
 
         # renderer
-<<<<<<< HEAD
-=======
         self.renderer = MeshRenderer(width=resolution, height=resolution, device_idx=device_idx, use_fisheye=use_fisheye)
->>>>>>> 8788b7af
         self.resolution = resolution
         self.device_idx = device_idx
 
@@ -68,16 +65,11 @@
                 if type == p.GEOM_MESH:
                     filename = filename.decode('utf-8')
                     if not filename in self.visual_objects.keys():
-<<<<<<< HEAD
                         self.renderer.load_object(filename, texture_scale=texture_scale)
                         self.visual_objects[filename] = len(self.renderer.visual_objects) - 1
                         self.renderer.add_instance(
                             len(self.renderer.visual_objects) - 1, new_object)
-=======
-                        self.renderer.load_object(filename)
-                        self.visual_objects[filename] = len(self.renderer.visual_objects)-1
-                        self.renderer.add_instance(len(self.renderer.visual_objects)-1, new_object)
->>>>>>> 8788b7af
+
                     else:
                         self.renderer.add_instance(self.visual_objects[filename], new_object)
         self.scene = scene
@@ -147,15 +139,12 @@
                 filename = filename.decode('utf-8')
                 if not filename in self.visual_objects.keys():
                     print(filename, rel_pos, rel_orn, color, dimensions)
-<<<<<<< HEAD
                     self.renderer.load_object(filename,
                                               transform_orn=rel_orn,
                                               transform_pos=rel_pos,
                                               input_kd=color[:3],
                                               scale=np.array(dimensions))
-=======
-                    self.renderer.load_object(filename, transform_orn=rel_orn, transform_pos=rel_pos, input_kd=color[:3], scale=np.array(dimensions))
->>>>>>> 8788b7af
+
                     visual_objects.append(len(self.renderer.visual_objects) - 1)
                     self.visual_objects[filename] = len(self.renderer.visual_objects) - 1
                 else:
@@ -164,33 +153,26 @@
             elif type == p.GEOM_SPHERE:
                 filename = os.path.join(gibson2.assets_path, 'models/mjcf_primitives/sphere8.obj')
                 print(filename, dimensions, rel_pos, rel_orn, color)
-<<<<<<< HEAD
                 self.renderer.load_object(
                     filename,
                     transform_orn=rel_orn,
                     transform_pos=rel_pos,
                     input_kd=color[:3],
                     scale=[dimensions[0] / 0.5, dimensions[0] / 0.5, dimensions[0] / 0.5])
-=======
-                self.renderer.load_object(filename, transform_orn=rel_orn, transform_pos=rel_pos, input_kd=color[:3], scale=[dimensions[0]/0.5, dimensions[0]/0.5, dimensions[0]/0.5])
->>>>>>> 8788b7af
+
                 visual_objects.append(len(self.renderer.visual_objects) - 1)
                 #self.visual_objects[filename] = len(self.renderer.visual_objects) - 1
                 link_ids.append(link_id)
             elif type == p.GEOM_CAPSULE or type == p.GEOM_CYLINDER:
                 filename = os.path.join(gibson2.assets_path, 'models/mjcf_primitives/cube.obj')
                 print(filename, dimensions, rel_pos, rel_orn, color)
-<<<<<<< HEAD
                 self.renderer.load_object(
                     filename,
                     transform_orn=rel_orn,
                     transform_pos=rel_pos,
                     input_kd=color[:3],
                     scale=[dimensions[1] / 0.5, dimensions[1] / 0.5, dimensions[0]])
-=======
-                self.renderer.load_object(filename, transform_orn=rel_orn, transform_pos=rel_pos, input_kd=color[:3],
-                                          scale=[dimensions[1] / 0.5, dimensions[1] / 0.5, dimensions[0] ])
->>>>>>> 8788b7af
+
                 visual_objects.append(len(self.renderer.visual_objects) - 1)
                 link_ids.append(link_id)
             elif type == p.GEOM_BOX:
@@ -211,7 +193,6 @@
             poses_rot.append(np.ascontiguousarray(quat2rotmat([orn[-1], orn[0], orn[1], orn[2]])))
             poses_trans.append(np.ascontiguousarray(xyz2mat(pos)))
 
-<<<<<<< HEAD
         self.renderer.add_robot(object_ids=visual_objects,
                                 link_ids=link_ids,
                                 pybullet_uuid=ids[0],
@@ -219,9 +200,7 @@
                                 poses_trans=poses_trans,
                                 dynamic=True,
                                 robot=robot)
-=======
-        self.renderer.add_robot(object_ids=visual_objects, link_ids=link_ids, pybullet_uuid=ids[0], poses_rot = poses_rot, poses_trans = poses_trans, dynamic=True, robot=robot)
->>>>>>> 8788b7af
+
         return ids
 
     def import_interactive_object(self, obj):
@@ -237,15 +216,12 @@
                 filename = filename.decode('utf-8')
                 if not filename in self.visual_objects.keys():
                     print(filename, rel_pos, rel_orn, color, dimensions)
-<<<<<<< HEAD
                     self.renderer.load_object(filename,
                                               transform_orn=rel_orn,
                                               transform_pos=rel_pos,
                                               input_kd=color[:3],
                                               scale=np.array(dimensions))
-=======
-                    self.renderer.load_object(filename, transform_orn=rel_orn, transform_pos=rel_pos, input_kd=color[:3], scale=np.array(dimensions))
->>>>>>> 8788b7af
+
                     visual_objects.append(len(self.renderer.visual_objects) - 1)
                     self.visual_objects[filename] = len(self.renderer.visual_objects) - 1
                 else:
@@ -292,7 +268,6 @@
             poses_rot.append(np.ascontiguousarray(quat2rotmat([orn[-1], orn[0], orn[1], orn[2]])))
             poses_trans.append(np.ascontiguousarray(xyz2mat(pos)))
 
-<<<<<<< HEAD
         self.renderer.add_instance_group(object_ids=visual_objects,
                                          link_ids=link_ids,
                                          pybullet_uuid=ids,
@@ -300,10 +275,7 @@
                                          poses_trans=poses_trans,
                                          dynamic=True,
                                          robot=None)
-=======
-        self.renderer.add_instance_group(object_ids=visual_objects, link_ids=link_ids, pybullet_uuid=ids, poses_rot=poses_rot,
-                                poses_trans=poses_trans, dynamic=True, robot=None)
->>>>>>> 8788b7af
+
         return ids
 
     def step(self):
