--- conflicted
+++ resolved
@@ -8,18 +8,12 @@
 import gibson2
 import os
 import numpy as np
-<<<<<<< HEAD
 import platform
-import logging
-        
-
-=======
 import time
 
 # Note: pass in mode='vr' to use the simulator in VR mode
 # Note 2: vrWidth and vrHeight can be set to manually change the VR resolution
 # It is, however, recommended to use the VR headset's native 2016 x 2240 resolution where possible
->>>>>>> cdfd477a
 class Simulator:
     def __init__(self,
                  gravity=9.8,
@@ -31,14 +25,11 @@
                  vertical_fov=90,
                  device_idx=0,
                  render_to_tensor=False,
-<<<<<<< HEAD
                  auto_sync=True,
-                 optimize_render=False):
-=======
+                 optimize_render=False,
                  vrWidth=None,
                  vrHeight=None,
                  vrMsaa=False):
->>>>>>> cdfd477a
         """
         Simulator class is a wrapper of physics simulator (pybullet) and MeshRenderer, it loads objects into
         both pybullet and also MeshRenderer and syncs the pose of objects and robot parts.
@@ -68,12 +59,16 @@
         
         self.use_pb_renderer = False
         self.use_ig_renderer = False
+        self.use_vr_renderer = False
         
         if self.mode in ['gui', 'iggui']:
             self.use_ig_renderer = True
      
         if self.mode in ['gui', 'pbgui']:
             self.use_pb_renderer = True
+
+        if self.mode in ['vr']:
+            self.use_vr_renderer = True
                    
         # renderer
         self.vrWidth = vrWidth
@@ -101,7 +96,7 @@
         Attach a debugging viewer to the renderer. This will make the step much slower so should be avoided when
         training agents
         """
-        if self.mode == 'vr':
+        if self.use_vr_renderer:
             self.viewer = ViewerVR()
         else:
             self.viewer = Viewer()
@@ -119,31 +114,20 @@
         """
         Set up MeshRenderer and physics simulation client. Initialize the list of objects.
         """
-        if self.mode == 'vr':
+        if self.use_vr_renderer:
             # TODO: Add options to change the mesh renderer that VR renderer takes in here
             self.renderer = MeshRendererVR(MeshRenderer, vrWidth=self.vrWidth, vrHeight=self.vrHeight, msaa=self.vrMsaa)
         else:
             self.renderer = MeshRenderer(width=self.image_width,
-<<<<<<< HEAD
-                                         height=self.image_height,
-                                         vertical_fov=self.vertical_fov,
-                                         device_idx=self.device_idx,
-                                         use_fisheye=self.use_fisheye,
-                                         optimize=self.optimize_render)
-
-        print("******************PyBullet Logging Information:")
-        if self.use_pb_renderer:
-=======
                                      height=self.image_height,
                                      vertical_fov=self.vertical_fov,
                                      device_idx=self.device_idx,
                                      use_fisheye=self.use_fisheye)
 
         # Connect directly to pybullet when using VR
-        if self.mode == 'vr':
+        if self.use_vr_renderer:
             self.cid = p.connect(p.DIRECT)
-        elif self.mode == 'gui':
->>>>>>> cdfd477a
+        elif self.use_ig_renderer or self.use_pb_renderer:
             self.cid = p.connect(p.GUI)
         else:
             self.cid = p.connect(p.DIRECT)
@@ -152,11 +136,7 @@
         p.setPhysicsEngineParameter(enableFileCaching=0)
         print("PyBullet Logging Information******************")
 
-<<<<<<< HEAD
-        if self.use_ig_renderer and not self.render_to_tensor:
-=======
-        if (self.mode == 'gui' or self.mode == 'vr') and not self.render_to_tensor:
->>>>>>> cdfd477a
+        if (self.use_ig_renderer or self.mode == 'vr') and not self.render_to_tensor:
             self.add_viewer()
 
         self.visual_objects = {}
@@ -475,11 +455,7 @@
         for instance in self.renderer.get_instances():
             if instance.dynamic:
                 self.update_position(instance)
-<<<<<<< HEAD
-        if self.use_ig_renderer and self.viewer is not None:
-=======
-        if (self.mode == 'gui' or self.mode == 'vr') and not self.viewer is None:
->>>>>>> cdfd477a
+        if (self.use_ig_renderer or self.mode == 'vr') and not self.viewer is None:
             self.viewer.update()
     
     # Call this before step - returns all VR events that have happened since last step call
