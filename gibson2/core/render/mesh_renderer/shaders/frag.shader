--- conflicted
+++ resolved
@@ -52,11 +52,8 @@
     } else {
         InstanceColour = vec4(instanceId, 1);
     }
-<<<<<<< HEAD
     PCColour = vec4(Pos_cam,1);
     SceneFlowColour =  vec4(Pos_cam - Pos_cam_prev,1);
     OpticalFlowColour =  vec4(Optical_flow,0,1);
-=======
-    PCColour = vec4(Pos_cam, 1);
->>>>>>> a40d8b51
+
 }