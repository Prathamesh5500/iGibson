--- conflicted
+++ resolved
@@ -30,19 +30,7 @@
     gl_Position = P * V * pose_trans * pose_rot * vec4(position, 1);
 
     vec4 tmp_Position = V * pose_trans * pose_rot * vec4(position, 1);
-<<<<<<< HEAD
-    vec4 projection = camera_model(tmp_Position.xyz);
 
-    float zfar = 100;
-    float znear = 0.01;
-    float l = length(tmp_Position.xyz);
-    gl_Position.xyz = tmp_Position.xyz/l;
-    gl_Position.z = gl_Position.z + 1;
-    gl_Position.x = gl_Position.x / gl_Position.z;
-    gl_Position.y = gl_Position.y / gl_Position.z;
-    gl_Position.z = (l-znear) / (zfar - znear);
-    gl_Position.w = 1;
-=======
 
     float zfar = 30;
     float znear = 0.001;
@@ -60,7 +48,7 @@
     float c = 1.001332986588265;
     float d = 8.897975970967732e-04;
     float e = 0.001860266075388;
->>>>>>> 13716b31
+
 
     float lxy = length(tmp_Position.xy);
     if (lxy < 1e-5) lxy = 1e-5;
