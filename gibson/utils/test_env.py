--- conflicted
+++ resolved
@@ -27,13 +27,8 @@
 
 def testEnv(Env, config="test.yaml", frame_total=10):
     print("Currently testing", Env)
-<<<<<<< HEAD
     config = os.path.join(os.path.dirname(os.path.realpath(__file__)), '..', '..', 'examples', 'configs', config)
-    env = Env(config, human=True, is_discrete = False)
-=======
-    config = os.path.join(os.path.dirname(os.path.realpath(__file__)), '..', '..', 'examples', 'configs', "test.yaml")
-    env = Env(config,  is_discrete = False)
->>>>>>> f8fd6e84
+    env = Env(config, is_discrete = False)
     obs = env.reset()
     agent = RandomAgent(env.action_space, is_discrete = False)
     frame = 0
