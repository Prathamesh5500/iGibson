--- conflicted
+++ resolved
@@ -1239,13 +1239,8 @@
         self.vertex_data = []
         self.shapes = []
         save_path = os.path.join(igibson.ig_dataset_path, "tmp")
-<<<<<<< HEAD
-        # if os.path.exists(save_path):
-        #    shutil.rmtree(save_path)
-=======
         if os.path.isdir(save_path):
             shutil.rmtree(save_path)
->>>>>>> ede7cae8
 
     def transform_vector(self, vec):
         vec = np.array(vec)
